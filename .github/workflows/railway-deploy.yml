--- conflicted
+++ resolved
@@ -1,5 +1,4 @@
 name: Deploy to Railway (Dockerfile)
-
 on:
   push:
     branches: [ master ]
@@ -10,50 +9,12 @@
     runs-on: ubuntu-latest
     permissions:
       contents: read
-<<<<<<< HEAD
-    env:
-      RAILWAY_TOKEN: ${{ secrets.RAILWAY_TOKEN }}
-      RAILWAY_PROJECT_ID: ${{ vars.RAILWAY_PROJECT_ID }}
-      RAILWAY_ENVIRONMENT_ID: ${{ vars.RAILWAY_ENVIRONMENT_ID }}
-      RAILWAY_SERVICE_NAME: ${{ vars.RAILWAY_SERVICE_NAME }}
-      SITE_BASE_URL: ${{ vars.SITE_BASE_URL }}
-=======
->>>>>>> 7dbdf568
     steps:
       - uses: actions/checkout@v4
 
       - name: Install Railway CLI
         run: curl -fsSL https://railway.app/install.sh | bash
 
-<<<<<<< HEAD
-      - name: Preflight (Docker + config present)
-        run: |
-          echo "Service root: $(pwd)"
-          test -f Dockerfile || (echo "Missing Dockerfile" && exit 1)
-          test -f railway.json || (echo "Missing railway.json" && exit 1)
-
-      - name: Verify token is present and valid
-        run: |
-          test -n "$RAILWAY_TOKEN" || (echo "RAILWAY_TOKEN missing" && exit 1)
-          railway whoami || (echo "Invalid RAILWAY_TOKEN" && exit 1)
-
-      - name: Link project/env/service (non-interactive)
-        run: |
-          railway link --project "$RAILWAY_PROJECT_ID" \
-                       --environment "$RAILWAY_ENVIRONMENT_ID" \
-                       --service "$RAILWAY_SERVICE_NAME"
-
-      - name: Deploy (Dockerfile)
-        run: railway up --yes --verbose
-
-      - name: Post-deploy smoke (non-blocking)
-        continue-on-error: true
-        run: |
-          BASE_URL="${SITE_BASE_URL:-https://skrblai.io}"
-          echo "Smoke on ${BASE_URL}"
-          curl -Isf "$BASE_URL/" | head -n1
-          curl -s "$BASE_URL/api/health" || true
-=======
       - name: Login
         env: { RAILWAY_TOKEN: ${{ secrets.RAILWAY_TOKEN }} }
         run: railway login --token "$RAILWAY_TOKEN"
@@ -82,5 +43,4 @@
           BASE="https://skrblai.io"
           echo "Smoke $BASE"
           curl -Is "$BASE/" | head -n1 || true
-          curl -Is "$BASE/api/health" | head -n1 || true
->>>>>>> 7dbdf568
+          curl -Is "$BASE/api/health" | head -n1 || true