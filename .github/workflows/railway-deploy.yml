--- conflicted
+++ resolved
@@ -61,7 +61,7 @@
           RAILWAY_TOKEN: ${{ secrets.RAILWAY_TOKEN }}
         run: railway login --token "$RAILWAY_TOKEN"
 
-<<<<<<< HEAD
+
       - name: Railway link to project
         env:
           RAILWAY_PROJECT_ID: ${{ vars.RAILWAY_PROJECT_ID }}
@@ -73,7 +73,7 @@
         run: railway environment --environment "$RAILWAY_ENV_ID"
 
       - name: Deploy via Railway CLI
-=======
+
       - name: Link & select project/env
         env:
           RAILWAY_PROJECT_ID: ${{ vars.RAILWAY_PROJECT_ID }}
@@ -83,7 +83,7 @@
           railway environment --environment "$RAILWAY_ENVIRONMENT_ID"
 
       - name: Deploy via Railway CLI (non-interactive)
->>>>>>> f4b387d4
+
         run: railway up --ci
 
       - name: Smoke checks (non-fatal)
