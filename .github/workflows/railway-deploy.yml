--- conflicted
+++ resolved
@@ -57,10 +57,6 @@
           railway --version
           railway whoami || echo "Using RAILWAY_TOKEN from env (no interactive login)"
 
-<<<<<<< HEAD
-      - name: Deploy via Railway CLI (non-interactive)
-=======
-
       - name: Railway link to project
         env:
           RAILWAY_PROJECT_ID: ${{ vars.RAILWAY_PROJECT_ID }}
@@ -71,27 +67,12 @@
           RAILWAY_ENV_ID: ${{ vars.RAILWAY_ENV_ID }}
         run: railway environment --environment "$RAILWAY_ENV_ID"
 
-      - name: Deploy via Railway CLI
-
-      - name: Link & select project/env
->>>>>>> 122fc2f3
+      - name: Deploy via Railway CLI (non-interactive)
         env:
           RAILWAY_TOKEN: ${{ secrets.RAILWAY_TOKEN }}
           RAILWAY_PROJECT_ID: ${{ vars.RAILWAY_PROJECT_ID }}
           RAILWAY_ENVIRONMENT_ID: ${{ vars.RAILWAY_ENVIRONMENT_ID }}
-        run: |
-<<<<<<< HEAD
-          railway up --ci \
-            --project "$RAILWAY_PROJECT_ID" \
-            --environment "$RAILWAY_ENVIRONMENT_ID"
-=======
-          railway link --project "$RAILWAY_PROJECT_ID"
-          railway environment --environment "$RAILWAY_ENVIRONMENT_ID"
-
-      - name: Deploy via Railway CLI (non-interactive)
-
         run: railway up --ci
->>>>>>> 122fc2f3
 
       - name: Smoke checks (non-fatal)
         continue-on-error: true
