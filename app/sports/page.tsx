--- conflicted
+++ resolved
@@ -172,7 +172,7 @@
     }
   };
 
-<<<<<<< HEAD
+
   // Client-side checkout helper for bundles
   const startCheckout = async (tier: 'rookie' | 'pro' | 'allstar' | 'yearly', source: string) => {
     // Analytics stub
@@ -184,11 +184,11 @@
     });
     
     setLoadingCheckout(tier);
-=======
+
   // Handle pricing item purchases
   const handlePricingPurchase = async (item: PricingItem) => {
     console.log('Purchase initiated for:', item);
->>>>>>> d64b618a
+
     
     try {
       // Create Stripe checkout session
