import { NextResponse } from "next/server";
import { readEnvAny } from "@/lib/env/readEnvAny";
import { 
  resolvePriceIdFromSku, 
  getSupportedSkus, 
  generateResolverParityReport 
} from "@/lib/stripe/priceResolver";

export const runtime = "nodejs";
export const dynamic = "force-dynamic";

interface EnvStatus {
  [key: string]: string; // Now supports "PRESENT via KEY_NAME" or "MISSING"
}

interface EnvCheckResponse {
  ok: boolean;
  stripe: EnvStatus;
  supabase: EnvStatus;
  general: EnvStatus;
  captcha: EnvStatus;
  priceIds: {
    sports: EnvStatus;
    business: EnvStatus;
    addons: EnvStatus;
  };
  resolverParity: Record<string, {
    priceId: string | null;
    matchedEnvName: string | null;
    status: 'PRESENT' | 'MISSING';
  }>;
  notes: string[];
}

function checkEnvVar(key: string): 'PRESENT' | 'MISSING' {
  const value = process.env[key];
  return (value && value.trim().length > 0) ? 'PRESENT' : 'MISSING';
}

function checkEnvAny(...keys: string[]): string {
  for (const key of keys) {
    const value = process.env[key];
    if (value && value.trim().length > 0) {
      return `PRESENT via ${key}`;
    }
  }
  return 'MISSING';
}

export async function GET() {
  try {
    // Core Stripe configuration
    const stripe: EnvStatus = {
      NEXT_PUBLIC_ENABLE_STRIPE: checkEnvVar('NEXT_PUBLIC_ENABLE_STRIPE'),
      NEXT_PUBLIC_STRIPE_PUBLISHABLE_KEY: checkEnvVar('NEXT_PUBLIC_STRIPE_PUBLISHABLE_KEY'),
      STRIPE_SECRET_KEY: checkEnvVar('STRIPE_SECRET_KEY'),
      STRIPE_WEBHOOK_SECRET: checkEnvVar('STRIPE_WEBHOOK_SECRET'),
    };

    // Supabase configuration with dual key lookup
    const supabase: EnvStatus = {
      SUPABASE_URL: checkEnvAny('NEXT_PUBLIC_SUPABASE_URL', 'SUPABASE_URL'),
      SUPABASE_ANON_KEY: checkEnvAny('NEXT_PUBLIC_SUPABASE_ANON_KEY', 'NEXT_PUBLIC_SUPABASE_PUBLISHABLE_KEY', 'SUPABASE_ANON_KEY'),
      SUPABASE_SERVICE_ROLE_KEY: checkEnvVar('SUPABASE_SERVICE_ROLE_KEY'),
    };

    // General configuration with site URL fallbacks
    const general: EnvStatus = {
      SITE_URL: checkEnvAny('NEXT_PUBLIC_SITE_URL', 'NEXT_PUBLIC_BASE_URL', 'APP_BASE_URL'),
      APP_BASE_URL: checkEnvVar('APP_BASE_URL'),
      NEXT_PUBLIC_BASE_URL: checkEnvVar('NEXT_PUBLIC_BASE_URL'),
      NEXT_DISABLE_IMAGE_OPTIMIZATION: checkEnvVar('NEXT_DISABLE_IMAGE_OPTIMIZATION'),
      NEXT_PUBLIC_ENABLE_ORBIT: checkEnvVar('NEXT_PUBLIC_ENABLE_ORBIT'),
      NEXT_PUBLIC_ENABLE_LEGACY: checkEnvVar('NEXT_PUBLIC_ENABLE_LEGACY'),
      NEXT_PUBLIC_ENABLE_BUNDLES: checkEnvVar('NEXT_PUBLIC_ENABLE_BUNDLES'),
    };

    // hCaptcha configuration (optional)
    const captcha: EnvStatus = {
      NEXT_PUBLIC_HCAPTCHA_SITEKEY: checkEnvVar('NEXT_PUBLIC_HCAPTCHA_SITEKEY'),
      HCAPTCHA_SECRET: checkEnvVar('HCAPTCHA_SECRET'),
    };

<<<<<<< HEAD
    // Sports plan price IDs - check for source of truth env vars
    const sportsPlans: EnvStatus = {
      // Source of truth: STARTER, PRO, ELITE (no SPORTS_ prefix)
      STARTER: checkEnvVar('NEXT_PUBLIC_STRIPE_PRICE_STARTER'),
      PRO: checkEnvVar('NEXT_PUBLIC_STRIPE_PRICE_PRO'),
      ELITE: checkEnvVar('NEXT_PUBLIC_STRIPE_PRICE_ELITE'),
      // Legacy fallbacks (for reference)
      SPORTS_STARTER: checkEnvVar('NEXT_PUBLIC_STRIPE_PRICE_SPORTS_STARTER'),
      SPORTS_PRO: checkEnvVar('NEXT_PUBLIC_STRIPE_PRICE_SPORTS_PRO'),
      SPORTS_ELITE: checkEnvVar('NEXT_PUBLIC_STRIPE_PRICE_SPORTS_ELITE'),
      ROOKIE: checkEnvVar('NEXT_PUBLIC_STRIPE_PRICE_ROOKIE'),
      ALLSTAR: checkEnvVar('NEXT_PUBLIC_STRIPE_PRICE_ALLSTAR'),
=======
    // Sports plan price IDs with current preferred names + legacy fallbacks
    const sportsPlans: EnvStatus = {
      // Current preferred names (STARTER/PRO/ELITE)
      STARTER: checkEnvAny(
        'NEXT_PUBLIC_STRIPE_PRICE_STARTER',
        'NEXT_PUBLIC_STRIPE_PRICE_SPORTS_STARTER', 
        'NEXT_PUBLIC_STRIPE_PRICE_SPORTS_STARTER_M'
      ),
      PRO: checkEnvAny(
        'NEXT_PUBLIC_STRIPE_PRICE_PRO',
        'NEXT_PUBLIC_STRIPE_PRICE_SPORTS_PRO', 
        'NEXT_PUBLIC_STRIPE_PRICE_SPORTS_PRO_M'
      ),
      ELITE: checkEnvAny(
        'NEXT_PUBLIC_STRIPE_PRICE_ELITE',
        'NEXT_PUBLIC_STRIPE_PRICE_SPORTS_ELITE', 
        'NEXT_PUBLIC_STRIPE_PRICE_SPORTS_ELITE_M'
      ),
      // Legacy names (kept for backward compatibility)
      ROOKIE: checkEnvAny('NEXT_PUBLIC_STRIPE_PRICE_ROOKIE', 'NEXT_PUBLIC_STRIPE_PRICE_ROOKIE_M'),
      ALLSTAR: checkEnvAny('NEXT_PUBLIC_STRIPE_PRICE_ALLSTAR', 'NEXT_PUBLIC_STRIPE_PRICE_ALLSTAR_M'),
>>>>>>> 1eec200d
    };

    // Business plan price IDs (canonical and _M variants)
    const businessPlans: EnvStatus = {
      BIZ_STARTER: checkEnvAny('NEXT_PUBLIC_STRIPE_PRICE_BIZ_STARTER', 'NEXT_PUBLIC_STRIPE_PRICE_BIZ_STARTER_M'),
      BIZ_PRO: checkEnvAny('NEXT_PUBLIC_STRIPE_PRICE_BIZ_PRO', 'NEXT_PUBLIC_STRIPE_PRICE_BIZ_PRO_M'),
      BIZ_ELITE: checkEnvAny('NEXT_PUBLIC_STRIPE_PRICE_BIZ_ELITE', 'NEXT_PUBLIC_STRIPE_PRICE_BIZ_ELITE_M'),
    };

<<<<<<< HEAD
    // Add-on price IDs - source of truth: ADDON_* (no _M required)
    const addons: EnvStatus = {
      // Sports add-ons
      ADDON_SCANS10: checkEnvVar('NEXT_PUBLIC_STRIPE_PRICE_ADDON_SCANS10'),
      ADDON_VIDEO: checkEnvVar('NEXT_PUBLIC_STRIPE_PRICE_ADDON_VIDEO'),
      ADDON_EMOTION: checkEnvVar('NEXT_PUBLIC_STRIPE_PRICE_ADDON_EMOTION'),
      ADDON_NUTRITION: checkEnvVar('NEXT_PUBLIC_STRIPE_PRICE_ADDON_NUTRITION'),
      ADDON_FOUNDATION: checkEnvVar('NEXT_PUBLIC_STRIPE_PRICE_ADDON_FOUNDATION'),
      // Business add-ons
      BIZ_ADDON_ADV_ANALYTICS: checkEnvVar('NEXT_PUBLIC_STRIPE_PRICE_BIZ_ADDON_ADV_ANALYTICS'),
      BIZ_ADDON_AUTOMATION: checkEnvVar('NEXT_PUBLIC_STRIPE_PRICE_BIZ_ADDON_AUTOMATION'),
      BIZ_ADDON_TEAM_SEAT: checkEnvVar('NEXT_PUBLIC_STRIPE_PRICE_BIZ_ADDON_TEAM_SEAT'),
=======
    // Add-on price IDs with current preferred names
    const addons: EnvStatus = {
      // Current preferred add-on names (ADDON_*)
      ADDON_SCANS10: checkEnvAny('NEXT_PUBLIC_STRIPE_PRICE_ADDON_SCANS10', 'NEXT_PUBLIC_STRIPE_PRICE_ADDON_SCANS10_M'),
      ADDON_VIDEO: checkEnvAny('NEXT_PUBLIC_STRIPE_PRICE_ADDON_VIDEO', 'NEXT_PUBLIC_STRIPE_PRICE_ADDON_VIDEO_M'),
      ADDON_EMOTION: checkEnvAny('NEXT_PUBLIC_STRIPE_PRICE_ADDON_EMOTION', 'NEXT_PUBLIC_STRIPE_PRICE_ADDON_EMOTION_M'),
      ADDON_NUTRITION: checkEnvAny('NEXT_PUBLIC_STRIPE_PRICE_ADDON_NUTRITION', 'NEXT_PUBLIC_STRIPE_PRICE_ADDON_NUTRITION_M'),
      ADDON_FOUNDATION: checkEnvAny('NEXT_PUBLIC_STRIPE_PRICE_ADDON_FOUNDATION', 'NEXT_PUBLIC_STRIPE_PRICE_ADDON_FOUNDATION_M'),
      ADDON_ADV_ANALYTICS: checkEnvAny('NEXT_PUBLIC_STRIPE_PRICE_ADDON_ADV_ANALYTICS', 'NEXT_PUBLIC_STRIPE_PRICE_BIZ_ADDON_ADV_ANALYTICS', 'NEXT_PUBLIC_STRIPE_PRICE_BIZ_ADDON_ADV_ANALYTICS_M'),
      ADDON_AUTOMATION: checkEnvAny('NEXT_PUBLIC_STRIPE_PRICE_ADDON_AUTOMATION', 'NEXT_PUBLIC_STRIPE_PRICE_BIZ_ADDON_AUTOMATION', 'NEXT_PUBLIC_STRIPE_PRICE_BIZ_ADDON_AUTOMATION_M'),
      ADDON_SEAT: checkEnvAny('NEXT_PUBLIC_STRIPE_PRICE_ADDON_SEAT', 'NEXT_PUBLIC_STRIPE_PRICE_BIZ_ADDON_TEAM_SEAT', 'NEXT_PUBLIC_STRIPE_PRICE_BIZ_ADDON_TEAM_SEAT_M'),
>>>>>>> 1eec200d
    };

    // Generate resolver parity report
    const resolverReport = generateResolverParityReport();
    const resolverParity: Record<string, {
      priceId: string | null;
      matchedEnvName: string | null;
      status: 'PRESENT' | 'MISSING';
    }> = {};
    
    for (const [sku, result] of Object.entries(resolverReport)) {
      resolverParity[sku] = {
        priceId: result.priceId,
        matchedEnvName: result.matchedEnvName,
        status: result.priceId ? 'PRESENT' : 'MISSING'
      };
    }

    // Generate diagnostic notes
    const notes: string[] = [];
    
    if (stripe.NEXT_PUBLIC_ENABLE_STRIPE === 'MISSING') {
      notes.push("NEXT_PUBLIC_ENABLE_STRIPE is missing - Stripe functionality will be disabled");
    } else if (process.env.NEXT_PUBLIC_ENABLE_STRIPE !== '1') {
      notes.push("NEXT_PUBLIC_ENABLE_STRIPE is not set to '1' - Stripe functionality may be disabled");
    }

    if (stripe.NEXT_PUBLIC_STRIPE_PUBLISHABLE_KEY === 'MISSING' || stripe.STRIPE_SECRET_KEY === 'MISSING') {
      notes.push("Missing core Stripe keys - payment processing will fail");
    }

    const missingPriceIds = [
      ...Object.entries(sportsPlans).filter(([, status]) => status === 'MISSING').map(([key]) => `Sports ${key}`),
      ...Object.entries(businessPlans).filter(([, status]) => status === 'MISSING').map(([key]) => `Business ${key}`),
      ...Object.entries(addons).filter(([, status]) => status === 'MISSING').map(([key]) => `Addon ${key}`),
    ];

    if (missingPriceIds.length > 0) {
      notes.push(`Missing price IDs: ${missingPriceIds.join(', ')} - related buttons will be disabled`);
    }

    if (supabase.SUPABASE_URL === 'MISSING' || supabase.SUPABASE_ANON_KEY === 'MISSING') {
      notes.push("Missing Supabase configuration - database operations may fail");
    }

    if (general.SITE_URL === 'MISSING') {
      notes.push("Site URL is missing - required for auth callbacks and webhooks");
    }

    if (general.NEXT_DISABLE_IMAGE_OPTIMIZATION === 'PRESENT') {
      notes.push("Image optimization is disabled - this is optional for environments with cache permission issues");
    }

    if (general.NEXT_PUBLIC_ENABLE_ORBIT === 'PRESENT' && process.env.NEXT_PUBLIC_ENABLE_ORBIT === '1') {
      notes.push("Orbit League is enabled - agents will display in orbit view");
    }

    if (captcha.NEXT_PUBLIC_HCAPTCHA_SITEKEY === 'MISSING' || captcha.HCAPTCHA_SECRET === 'MISSING') {
      notes.push("hCaptcha not configured - /api/recaptcha/verify will bypass verification");
    }

    // Determine overall status
    const criticalMissing = [
      stripe.NEXT_PUBLIC_STRIPE_PUBLISHABLE_KEY,
      stripe.STRIPE_SECRET_KEY,
      supabase.SUPABASE_URL,
      supabase.SUPABASE_ANON_KEY,
      general.SITE_URL
    ].some(status => status === 'MISSING');

    const ok = !criticalMissing;

    const response: EnvCheckResponse = {
      ok,
      stripe,
      supabase,
      general,
      captcha,
      priceIds: {
        sports: sportsPlans,
        business: businessPlans,
        addons,
      },
      resolverParity,
      notes,
    };

    return NextResponse.json(response, { status: 200 });

  } catch (error) {
    console.error("[/api/env-check] Error:", error);
    return NextResponse.json({
      ok: false,
      error: "Failed to check environment variables",
      notes: ["Internal error occurred during environment check"]
    }, { status: 500 });
  }
}<|MERGE_RESOLUTION|>--- conflicted
+++ resolved
@@ -81,42 +81,30 @@
       HCAPTCHA_SECRET: checkEnvVar('HCAPTCHA_SECRET'),
     };
 
-<<<<<<< HEAD
-    // Sports plan price IDs - check for source of truth env vars
-    const sportsPlans: EnvStatus = {
-      // Source of truth: STARTER, PRO, ELITE (no SPORTS_ prefix)
-      STARTER: checkEnvVar('NEXT_PUBLIC_STRIPE_PRICE_STARTER'),
-      PRO: checkEnvVar('NEXT_PUBLIC_STRIPE_PRICE_PRO'),
-      ELITE: checkEnvVar('NEXT_PUBLIC_STRIPE_PRICE_ELITE'),
-      // Legacy fallbacks (for reference)
-      SPORTS_STARTER: checkEnvVar('NEXT_PUBLIC_STRIPE_PRICE_SPORTS_STARTER'),
-      SPORTS_PRO: checkEnvVar('NEXT_PUBLIC_STRIPE_PRICE_SPORTS_PRO'),
-      SPORTS_ELITE: checkEnvVar('NEXT_PUBLIC_STRIPE_PRICE_SPORTS_ELITE'),
-      ROOKIE: checkEnvVar('NEXT_PUBLIC_STRIPE_PRICE_ROOKIE'),
-      ALLSTAR: checkEnvVar('NEXT_PUBLIC_STRIPE_PRICE_ALLSTAR'),
-=======
     // Sports plan price IDs with current preferred names + legacy fallbacks
     const sportsPlans: EnvStatus = {
       // Current preferred names (STARTER/PRO/ELITE)
       STARTER: checkEnvAny(
         'NEXT_PUBLIC_STRIPE_PRICE_STARTER',
         'NEXT_PUBLIC_STRIPE_PRICE_SPORTS_STARTER', 
-        'NEXT_PUBLIC_STRIPE_PRICE_SPORTS_STARTER_M'
+        'NEXT_PUBLIC_STRIPE_PRICE_SPORTS_STARTER_M',
+        'NEXT_PUBLIC_STRIPE_PRICE_ROOKIE',
+        'NEXT_PUBLIC_STRIPE_PRICE_ROOKIE_M'
       ),
       PRO: checkEnvAny(
         'NEXT_PUBLIC_STRIPE_PRICE_PRO',
         'NEXT_PUBLIC_STRIPE_PRICE_SPORTS_PRO', 
-        'NEXT_PUBLIC_STRIPE_PRICE_SPORTS_PRO_M'
+        'NEXT_PUBLIC_STRIPE_PRICE_SPORTS_PRO_M',
+        'NEXT_PUBLIC_STRIPE_PRICE_ALLSTAR',
+        'NEXT_PUBLIC_STRIPE_PRICE_ALLSTAR_M'
       ),
       ELITE: checkEnvAny(
         'NEXT_PUBLIC_STRIPE_PRICE_ELITE',
         'NEXT_PUBLIC_STRIPE_PRICE_SPORTS_ELITE', 
-        'NEXT_PUBLIC_STRIPE_PRICE_SPORTS_ELITE_M'
+        'NEXT_PUBLIC_STRIPE_PRICE_SPORTS_ELITE_M',
+        'NEXT_PUBLIC_STRIPE_PRICE_ALLSTAR',
+        'NEXT_PUBLIC_STRIPE_PRICE_ALLSTAR_M'
       ),
-      // Legacy names (kept for backward compatibility)
-      ROOKIE: checkEnvAny('NEXT_PUBLIC_STRIPE_PRICE_ROOKIE', 'NEXT_PUBLIC_STRIPE_PRICE_ROOKIE_M'),
-      ALLSTAR: checkEnvAny('NEXT_PUBLIC_STRIPE_PRICE_ALLSTAR', 'NEXT_PUBLIC_STRIPE_PRICE_ALLSTAR_M'),
->>>>>>> 1eec200d
     };
 
     // Business plan price IDs (canonical and _M variants)
@@ -126,20 +114,6 @@
       BIZ_ELITE: checkEnvAny('NEXT_PUBLIC_STRIPE_PRICE_BIZ_ELITE', 'NEXT_PUBLIC_STRIPE_PRICE_BIZ_ELITE_M'),
     };
 
-<<<<<<< HEAD
-    // Add-on price IDs - source of truth: ADDON_* (no _M required)
-    const addons: EnvStatus = {
-      // Sports add-ons
-      ADDON_SCANS10: checkEnvVar('NEXT_PUBLIC_STRIPE_PRICE_ADDON_SCANS10'),
-      ADDON_VIDEO: checkEnvVar('NEXT_PUBLIC_STRIPE_PRICE_ADDON_VIDEO'),
-      ADDON_EMOTION: checkEnvVar('NEXT_PUBLIC_STRIPE_PRICE_ADDON_EMOTION'),
-      ADDON_NUTRITION: checkEnvVar('NEXT_PUBLIC_STRIPE_PRICE_ADDON_NUTRITION'),
-      ADDON_FOUNDATION: checkEnvVar('NEXT_PUBLIC_STRIPE_PRICE_ADDON_FOUNDATION'),
-      // Business add-ons
-      BIZ_ADDON_ADV_ANALYTICS: checkEnvVar('NEXT_PUBLIC_STRIPE_PRICE_BIZ_ADDON_ADV_ANALYTICS'),
-      BIZ_ADDON_AUTOMATION: checkEnvVar('NEXT_PUBLIC_STRIPE_PRICE_BIZ_ADDON_AUTOMATION'),
-      BIZ_ADDON_TEAM_SEAT: checkEnvVar('NEXT_PUBLIC_STRIPE_PRICE_BIZ_ADDON_TEAM_SEAT'),
-=======
     // Add-on price IDs with current preferred names
     const addons: EnvStatus = {
       // Current preferred add-on names (ADDON_*)
@@ -151,7 +125,6 @@
       ADDON_ADV_ANALYTICS: checkEnvAny('NEXT_PUBLIC_STRIPE_PRICE_ADDON_ADV_ANALYTICS', 'NEXT_PUBLIC_STRIPE_PRICE_BIZ_ADDON_ADV_ANALYTICS', 'NEXT_PUBLIC_STRIPE_PRICE_BIZ_ADDON_ADV_ANALYTICS_M'),
       ADDON_AUTOMATION: checkEnvAny('NEXT_PUBLIC_STRIPE_PRICE_ADDON_AUTOMATION', 'NEXT_PUBLIC_STRIPE_PRICE_BIZ_ADDON_AUTOMATION', 'NEXT_PUBLIC_STRIPE_PRICE_BIZ_ADDON_AUTOMATION_M'),
       ADDON_SEAT: checkEnvAny('NEXT_PUBLIC_STRIPE_PRICE_ADDON_SEAT', 'NEXT_PUBLIC_STRIPE_PRICE_BIZ_ADDON_TEAM_SEAT', 'NEXT_PUBLIC_STRIPE_PRICE_BIZ_ADDON_TEAM_SEAT_M'),
->>>>>>> 1eec200d
     };
 
     // Generate resolver parity report
