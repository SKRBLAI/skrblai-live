--- conflicted
+++ resolved
@@ -1,5 +1,10 @@
 import { NextResponse } from "next/server";
 import { readEnvAny } from "@/lib/env/readEnvAny";
+import { 
+  resolvePriceIdFromSku, 
+  getSupportedSkus, 
+  generateResolverParityReport 
+} from "@/lib/stripe/priceResolver";
 
 export const runtime = "nodejs";
 export const dynamic = "force-dynamic";
@@ -19,6 +24,11 @@
     business: EnvStatus;
     addons: EnvStatus;
   };
+  resolverParity: Record<string, {
+    priceId: string | null;
+    matchedEnvName: string | null;
+    status: 'PRESENT' | 'MISSING';
+  }>;
   notes: string[];
 }
 
@@ -47,17 +57,10 @@
       STRIPE_WEBHOOK_SECRET: checkEnvVar('STRIPE_WEBHOOK_SECRET'),
     };
 
-<<<<<<< HEAD
-    // Supabase configuration (with dual-key support)
-    const supabase: EnvStatus = {
-      NEXT_PUBLIC_SUPABASE_URL: checkEnvVar('NEXT_PUBLIC_SUPABASE_URL'),
-      SUPABASE_ANON_OR_PUBLISHABLE: checkEnvAny('NEXT_PUBLIC_SUPABASE_ANON_KEY', 'NEXT_PUBLIC_SUPABASE_PUBLISHABLE_KEY'),
-=======
     // Supabase configuration with dual key lookup
     const supabase: EnvStatus = {
       SUPABASE_URL: checkEnvAny('NEXT_PUBLIC_SUPABASE_URL', 'SUPABASE_URL'),
       SUPABASE_ANON_KEY: checkEnvAny('NEXT_PUBLIC_SUPABASE_ANON_KEY', 'NEXT_PUBLIC_SUPABASE_PUBLISHABLE_KEY', 'SUPABASE_ANON_KEY'),
->>>>>>> 1eec200d
       SUPABASE_SERVICE_ROLE_KEY: checkEnvVar('SUPABASE_SERVICE_ROLE_KEY'),
     };
 
@@ -121,46 +124,24 @@
       ADDON_SEAT: checkEnvAny('NEXT_PUBLIC_STRIPE_PRICE_ADDON_SEAT', 'NEXT_PUBLIC_STRIPE_PRICE_BIZ_ADDON_TEAM_SEAT', 'NEXT_PUBLIC_STRIPE_PRICE_BIZ_ADDON_TEAM_SEAT_M'),
     };
 
+    // Generate resolver parity report
+    const resolverReport = generateResolverParityReport();
+    const resolverParity: Record<string, {
+      priceId: string | null;
+      matchedEnvName: string | null;
+      status: 'PRESENT' | 'MISSING';
+    }> = {};
+    
+    for (const [sku, result] of Object.entries(resolverReport)) {
+      resolverParity[sku] = {
+        priceId: result.priceId,
+        matchedEnvName: result.matchedEnvName,
+        status: result.priceId ? 'PRESENT' : 'MISSING'
+      };
+    }
+
     // Generate diagnostic notes
     const notes: string[] = [];
-    
-    // === SUPABASE AUTH DIAGNOSTICS ===
-    if (supabase.NEXT_PUBLIC_SUPABASE_URL === 'MISSING') {
-      notes.push("❌ NEXT_PUBLIC_SUPABASE_URL is MISSING - auth will fail entirely");
-    } else {
-      const supabaseUrl = process.env.NEXT_PUBLIC_SUPABASE_URL || '';
-      if (!supabaseUrl.includes('.supabase.co')) {
-        notes.push(`⚠️ NEXT_PUBLIC_SUPABASE_URL does not appear to be a valid Supabase project URL (should end with .supabase.co). Current: ${supabaseUrl.substring(0, 30)}...`);
-        if (supabaseUrl.includes('auth.')) {
-          notes.push("💡 If you have a custom auth domain (e.g., auth.skrblai.io), the browser SDK still requires the Supabase project URL (.supabase.co)");
-        }
-      } else {
-        notes.push("✅ NEXT_PUBLIC_SUPABASE_URL appears valid (.supabase.co)");
-      }
-    }
-
-    if (supabase.SUPABASE_ANON_OR_PUBLISHABLE === 'MISSING') {
-      notes.push("❌ Neither NEXT_PUBLIC_SUPABASE_ANON_KEY nor NEXT_PUBLIC_SUPABASE_PUBLISHABLE_KEY found - auth will fail");
-    } else {
-      notes.push("✅ Supabase anon/publishable key is present (dual-key support active)");
-    }
-
-    if (supabase.SUPABASE_SERVICE_ROLE_KEY === 'MISSING') {
-      notes.push("⚠️ SUPABASE_SERVICE_ROLE_KEY is missing - server-side admin operations will fail");
-    } else {
-      notes.push("✅ SUPABASE_SERVICE_ROLE_KEY is present for server operations");
-    }
-
-    // Check for Google OAuth config
-    const hasGoogleClient = checkEnvVar('NEXT_PUBLIC_GOOGLE_CLIENT_ID') === 'PRESENT';
-    const hasGoogleSecret = checkEnvVar('GOOGLE_CLIENT_SECRET') === 'PRESENT';
-    if (hasGoogleClient && hasGoogleSecret) {
-      notes.push("✅ Google OAuth credentials detected - Google sign-in button will appear");
-    } else if (hasGoogleClient || hasGoogleSecret) {
-      notes.push("⚠️ Partial Google OAuth config - both NEXT_PUBLIC_GOOGLE_CLIENT_ID and GOOGLE_CLIENT_SECRET required");
-    } else {
-      notes.push("ℹ️ Google OAuth not configured (optional) - sign-in will use email/password and magic links only");
-    }
 
     // === STRIPE DIAGNOSTICS ===
     if (stripe.NEXT_PUBLIC_ENABLE_STRIPE === 'MISSING') {
@@ -183,24 +164,12 @@
       notes.push(`⚠️ Missing price IDs: ${missingPriceIds.join(', ')} - related buttons will be disabled`);
     }
 
-<<<<<<< HEAD
-    // === GENERAL DIAGNOSTICS ===
-    if (general.NEXT_PUBLIC_SITE_URL === 'MISSING') {
-      notes.push("❌ NEXT_PUBLIC_SITE_URL is missing - REQUIRED for auth callbacks, webhooks, and magic links");
-    } else {
-      notes.push(`✅ NEXT_PUBLIC_SITE_URL is present: ${process.env.NEXT_PUBLIC_SITE_URL}`);
-    }
-
-    if (general.APP_BASE_URL === 'MISSING' && general.NEXT_PUBLIC_BASE_URL === 'MISSING') {
-      notes.push("⚠️ Missing base URL configuration - redirects may not work properly");
-=======
     if (supabase.SUPABASE_URL === 'MISSING' || supabase.SUPABASE_ANON_KEY === 'MISSING') {
       notes.push("Missing Supabase configuration - database operations may fail");
     }
 
     if (general.SITE_URL === 'MISSING') {
       notes.push("Site URL is missing - required for auth callbacks and webhooks");
->>>>>>> 1eec200d
     }
 
     if (general.NEXT_DISABLE_IMAGE_OPTIMIZATION === 'PRESENT') {
@@ -223,15 +192,9 @@
     const criticalMissing = [
       stripe.NEXT_PUBLIC_STRIPE_PUBLISHABLE_KEY,
       stripe.STRIPE_SECRET_KEY,
-<<<<<<< HEAD
-      supabase.NEXT_PUBLIC_SUPABASE_URL,
-      supabase.SUPABASE_ANON_OR_PUBLISHABLE,
-      general.NEXT_PUBLIC_SITE_URL
-=======
       supabase.SUPABASE_URL,
       supabase.SUPABASE_ANON_KEY,
       general.SITE_URL
->>>>>>> 1eec200d
     ].some(status => status === 'MISSING');
 
     const ok = !criticalMissing;
@@ -247,6 +210,7 @@
         business: businessPlans,
         addons,
       },
+      resolverParity,
       notes,
     };
 
