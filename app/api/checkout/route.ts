import { NextRequest, NextResponse } from "next/server";
import { requireStripe } from "@/lib/stripe/stripe";
import { withLogging } from "@/lib/observability/logger";
import { 
  getBusinessPlanBySku, 
  getBusinessAddonBySku 
} from "@/lib/business/pricingData";
import { 
  getSportsPlanBySku, 
  getSportsAddonBySku 
} from "@/lib/sports/pricingData";
import { 
  isPromoActive, 
  STANDARD_PROMO_CONFIG 
} from "@/lib/pricing/catalogShared";
import { resolvePriceIdFromSku } from "@/lib/stripe/priceResolver";
import { readEnvAny } from "@/lib/env/readEnvAny";
import crypto from 'crypto';

export const runtime = "nodejs";
export const dynamic = "force-dynamic";

function bad(msg: string, status = 400) {
  console.error("[/api/checkout]", msg);
  return NextResponse.json({ ok: false, error: msg }, { status });
}

function generateIdempotencyKey(userId: string, plan: string, timestamp: string): string {
  const data = `${userId}-${plan}-${timestamp}`;
  return crypto.createHash('sha256').update(data).digest('hex').substring(0, 32);
}

<<<<<<< HEAD
// Removed: Local resolver function replaced with unified resolver from @/lib/stripe/priceResolver
=======
/**
 * Resilient SKU to Stripe Price ID resolver with current env names preferred
 * Removes bundle/package logic and prefers canonical naming
 */
function resolvePriceIdFromSku(sku: string): string | null {
  // Hard-disable bundle/package logic unless explicitly enabled
  if ((sku.includes('bundle') || sku.includes('package')) && !process.env.NEXT_PUBLIC_ENABLE_BUNDLES) {
    console.warn(`[checkout] Bundle SKU ${sku} disabled (NEXT_PUBLIC_ENABLE_BUNDLES not set)`);
    return null;
  }

  const resolvers: Record<string, () => string | undefined> = {
    // === CURRENT ENV NAMES (PREFERRED) ===
    
    // Sports plans - prefer STARTER/PRO/ELITE naming
    sports_plan_starter: () => readEnvAny(
      'NEXT_PUBLIC_STRIPE_PRICE_STARTER',      // Current preferred
      'NEXT_PUBLIC_STRIPE_PRICE_SPORTS_STARTER', // Legacy fallback
      'NEXT_PUBLIC_STRIPE_PRICE_SPORTS_STARTER_M',
      'NEXT_PUBLIC_STRIPE_PRICE_ROOKIE',
      'NEXT_PUBLIC_STRIPE_PRICE_ROOKIE_M'
    ),
    sports_plan_pro: () => readEnvAny(
      'NEXT_PUBLIC_STRIPE_PRICE_PRO',          // Current preferred
      'NEXT_PUBLIC_STRIPE_PRICE_SPORTS_PRO',   // Legacy fallback
      'NEXT_PUBLIC_STRIPE_PRICE_SPORTS_PRO_M',
      'NEXT_PUBLIC_STRIPE_PRICE_ALLSTAR',
      'NEXT_PUBLIC_STRIPE_PRICE_ALLSTAR_M'
    ),
    sports_plan_elite: () => readEnvAny(
      'NEXT_PUBLIC_STRIPE_PRICE_ELITE',        // Current preferred
      'NEXT_PUBLIC_STRIPE_PRICE_SPORTS_ELITE', // Legacy fallback
      'NEXT_PUBLIC_STRIPE_PRICE_SPORTS_ELITE_M'
    ),
    
    // Business plans - prefer BIZ_STARTER/PRO/ELITE naming
    biz_plan_starter: () => readEnvAny(
      'NEXT_PUBLIC_STRIPE_PRICE_BIZ_STARTER',   // Current preferred
      'NEXT_PUBLIC_STRIPE_PRICE_BIZ_STARTER_M'  // Legacy _M fallback
    ),
    biz_plan_pro: () => readEnvAny(
      'NEXT_PUBLIC_STRIPE_PRICE_BIZ_PRO',       // Current preferred
      'NEXT_PUBLIC_STRIPE_PRICE_BIZ_PRO_M'      // Legacy _M fallback
    ),
    biz_plan_elite: () => readEnvAny(
      'NEXT_PUBLIC_STRIPE_PRICE_BIZ_ELITE',     // Current preferred
      'NEXT_PUBLIC_STRIPE_PRICE_BIZ_ELITE_M'    // Legacy _M fallback
    ),
    
    // Add-ons - prefer ADDON_* naming (no _M required)
    sports_addon_scans10: () => readEnvAny(
      'NEXT_PUBLIC_STRIPE_PRICE_ADDON_SCANS10',
      'NEXT_PUBLIC_STRIPE_PRICE_ADDON_SCANS10_M'
    ),
    sports_addon_video: () => readEnvAny(
      'NEXT_PUBLIC_STRIPE_PRICE_ADDON_VIDEO',
      'NEXT_PUBLIC_STRIPE_PRICE_ADDON_VIDEO_M'
    ),
    sports_addon_emotion: () => readEnvAny(
      'NEXT_PUBLIC_STRIPE_PRICE_ADDON_EMOTION',
      'NEXT_PUBLIC_STRIPE_PRICE_ADDON_EMOTION_M'
    ),
    sports_addon_nutrition: () => readEnvAny(
      'NEXT_PUBLIC_STRIPE_PRICE_ADDON_NUTRITION',
      'NEXT_PUBLIC_STRIPE_PRICE_ADDON_NUTRITION_M'
    ),
    sports_addon_foundation: () => readEnvAny(
      'NEXT_PUBLIC_STRIPE_PRICE_ADDON_FOUNDATION',
      'NEXT_PUBLIC_STRIPE_PRICE_ADDON_FOUNDATION_M'
    ),
    
    // Business add-ons
    biz_addon_adv_analytics: () => readEnvAny(
      'NEXT_PUBLIC_STRIPE_PRICE_ADDON_ADV_ANALYTICS',
      'NEXT_PUBLIC_STRIPE_PRICE_BIZ_ADDON_ADV_ANALYTICS',
      'NEXT_PUBLIC_STRIPE_PRICE_BIZ_ADDON_ADV_ANALYTICS_M'
    ),
    biz_addon_automation: () => readEnvAny(
      'NEXT_PUBLIC_STRIPE_PRICE_ADDON_AUTOMATION',
      'NEXT_PUBLIC_STRIPE_PRICE_BIZ_ADDON_AUTOMATION',
      'NEXT_PUBLIC_STRIPE_PRICE_BIZ_ADDON_AUTOMATION_M'
    ),
    biz_addon_team_seat: () => readEnvAny(
      'NEXT_PUBLIC_STRIPE_PRICE_ADDON_SEAT',
      'NEXT_PUBLIC_STRIPE_PRICE_BIZ_ADDON_TEAM_SEAT',
      'NEXT_PUBLIC_STRIPE_PRICE_BIZ_ADDON_TEAM_SEAT_M'
    ),
    
    // === LEGACY COMPATIBILITY ===
    // Keep for backward compatibility but prefer current names above
    biz_plan_starter_m: () => readEnvAny('NEXT_PUBLIC_STRIPE_PRICE_BIZ_STARTER_M', 'NEXT_PUBLIC_STRIPE_PRICE_BIZ_STARTER'),
    biz_plan_pro_m: () => readEnvAny('NEXT_PUBLIC_STRIPE_PRICE_BIZ_PRO_M', 'NEXT_PUBLIC_STRIPE_PRICE_BIZ_PRO'),
    biz_plan_elite_m: () => readEnvAny('NEXT_PUBLIC_STRIPE_PRICE_BIZ_ELITE_M', 'NEXT_PUBLIC_STRIPE_PRICE_BIZ_ELITE'),
  };

  const resolver = resolvers[sku];
  if (!resolver) {
    console.info(`[checkout] sku=${sku}, priceId=NULL (no resolver)`);
    return null;
  }

  const resolvedPriceId = resolver();
  console.info(`[checkout] sku=${sku}, priceId=${resolvedPriceId || 'NULL'}`);
  
  return resolvedPriceId || null;
}
>>>>>>> 1eec200d

/**
 * Legacy resolver for backward compatibility with existing pricing data system
 */
function resolvePriceId(sku: string, vertical?: string): string | null {
  // First try the new resilient resolver
  const directResolution = resolvePriceIdFromSku(sku);
  if (directResolution) {
    return directResolution;
  }

  // Fallback to legacy system for complex pricing logic (promos, etc.)
  const businessPlan = getBusinessPlanBySku(sku);
  const businessAddon = getBusinessAddonBySku(sku);
  const sportsPlan = getSportsPlanBySku(sku);
  const sportsAddon = getSportsAddonBySku(sku);
  
  const item = businessPlan || businessAddon || sportsPlan || sportsAddon;
  
  if (!item || !item.envPriceVar) {
    console.warn(`[checkout] No ENV price variable found for SKU: ${sku}`);
    return null;
  }
  
  // Check if we should use promo pricing for add-ons
  if (item.type === 'addon' && 'promoPrice' in item && item.promoPrice) {
    const isPromoCurrentlyActive = isPromoActive(STANDARD_PROMO_CONFIG);
    if (isPromoCurrentlyActive) {
      // Try promo price first
      const promoEnvVar = `${item.envPriceVar}_PROMO`;
      const promoPriceId = process.env[promoEnvVar];
      if (promoPriceId) {
        console.log(`[checkout] Using promo price for ${sku}: ${promoEnvVar}`);
        return promoPriceId;
      }
    }
  }
  
  // Use standard price with resilient fallback
  const standardPriceId = readEnvAny(item.envPriceVar, `${item.envPriceVar}_M`);
  if (!standardPriceId) {
    console.warn(`[checkout] ENV variable ${item.envPriceVar} not set for SKU: ${sku}`);
    return null;
  }
  
  return standardPriceId;
}

async function handleCheckout(req: NextRequest) {
  try {
    const body = (await req.json().catch(() => ({}))) as {
      sku?: string;
      priceId?: string;
      mode?: "subscription" | "payment" | "trial" | "contact";
      vertical?: "business" | "sports";
      customerEmail?: string;
      metadata?: Record<string, string>;
      successPath?: string;
      cancelPath?: string;
      addons?: string[]; // Array of addon SKUs
      userId?: string;
    };

    console.log('[checkout] Request body:', JSON.stringify(body, null, 2));

    // Handle special modes first
    if (body.mode === "trial" && body.sku === "sports_trial_curiosity") {
      console.log('[checkout] Trial mode - redirecting to onboarding wizard');
      const preferred = "/onboarding?mode=sports&trial=1";
      const fallback = "/#percy?trial=1&mode=sports";
      return NextResponse.json({ ok: true, url: preferred, mode: "trial", fallback });
    }

    if (body.mode === "contact") {
      console.log('[checkout] Contact mode - redirecting to contact page');
      return NextResponse.json({ 
        ok: true, 
        url: "/contact",
        mode: "contact"
      });
    }

    // Validate required fields
    if (!body.sku && !body.priceId) {
      return bad("Either 'sku' or 'priceId' is required");
    }

    const stripe = requireStripe();

    // Generate idempotency key for duplicate prevention
    const timestamp = Math.floor(Date.now() / 1000).toString();
    const userId = body.userId || body.customerEmail || 'anonymous';
    const plan = body.sku || body.priceId || 'unknown';
    const idempotencyKey = generateIdempotencyKey(userId, plan, timestamp);

    // Resolve main item price
    let mainPriceId: string | null = null;
    
    if (body.priceId && body.priceId.startsWith("price_")) {
      mainPriceId = body.priceId;
      console.log(`[checkout] Using provided price ID: ${mainPriceId}`);
    } else if (body.sku) {
      const result = resolvePriceIdFromSku(body.sku);
      mainPriceId = result.priceId;
      if (!mainPriceId) {
        // Fallback to legacy resolver for complex pricing logic
        mainPriceId = resolvePriceId(body.sku, body.vertical);
      }
      console.log(`[checkout] Resolved SKU "${body.sku}" to price ID: ${mainPriceId || 'NULL'} via ${result.matchedEnvName || 'legacy'}`);
    }

    if (!mainPriceId) {
      console.error(`[checkout] Failed to resolve price ID for SKU: ${body.sku}, vertical: ${body.vertical}`);
      return bad("Could not resolve price ID. Check that the SKU exists and ENV variables are configured.", 422);
    }

    // Build line items array starting with main item
    const lineItems = [{ price: mainPriceId, quantity: 1 }];

    // Add line items for add-ons if provided
    if (body.addons && body.addons.length > 0) {
      console.log(`[checkout] Processing ${body.addons.length} add-ons`);
      
      for (const addonSku of body.addons) {
        try {
          const result = resolvePriceIdFromSku(addonSku);
          let addonPriceId = result.priceId;
          if (!addonPriceId) {
            // Fallback to legacy resolver for complex pricing logic
            addonPriceId = resolvePriceId(addonSku, body.vertical);
          }
          if (addonPriceId) {
            lineItems.push({ price: addonPriceId, quantity: 1 });
            console.log(`[checkout] Added add-on: ${addonSku} -> ${addonPriceId} via ${result.matchedEnvName || 'legacy'}`);
          } else {
            console.warn(`[checkout] Could not resolve add-on price for: ${addonSku}`);
          }
        } catch (e) {
          console.warn(`[checkout] Failed to resolve addon price for ${addonSku}:`, e);
        }
      }
    }

    // Determine mode based on SKU if not provided
    let stripeMode: "subscription" | "payment" = body.mode === "payment" ? "payment" : "subscription";
    if (!body.mode) {
      if (body.sku) {
        // Plans are subscriptions, add-ons are one-time payments
        stripeMode = body.sku.includes('_plan_') ? 'subscription' : 'payment';
      } else {
        stripeMode = 'subscription'; // Default fallback
      }
    }
    
    console.log(`[checkout] Final Stripe mode: ${stripeMode} (original: ${body.mode})`);

    const origin = req.headers.get("origin") || 
                   process.env.APP_BASE_URL || 
                   process.env.NEXT_PUBLIC_BASE_URL || 
                   "http://localhost:3000";
    
    const success_url = `${origin}${body.successPath || "/thanks"}?session_id={CHECKOUT_SESSION_ID}`;
    const cancel_url = `${origin}${body.cancelPath || "/pricing"}`;

    const metadata = {
      source: "web",
      vertical: body.vertical || (body.sku?.includes("sports") ? "sports" : "business"),
      plan: body.sku || body.priceId || "unknown",
      addons: body.addons ? body.addons.join(',') : '',
      timestamp: new Date().toISOString(),
      originalMode: body.mode || 'auto',
      ...(body.metadata || {}),
    };

    console.log(`[checkout] Creating Stripe session with ${lineItems.length} items`);
    console.log(`[checkout] Mode: ${stripeMode}, Success: ${success_url}, Cancel: ${cancel_url}`);
    console.log(`[checkout] Metadata:`, JSON.stringify(metadata, null, 2));

    const session = await stripe.checkout.sessions.create({
      mode: stripeMode,
      line_items: lineItems,
      success_url,
      cancel_url,
      allow_promotion_codes: true,
      customer_email: body.customerEmail,
      metadata,
      payment_method_types: ["card"],
      // Enable automatic tax calculation if configured
      automatic_tax: { enabled: false }, // Can be enabled if tax settings are configured
    }, {
      idempotencyKey
    });

    console.log(`[checkout] Session created successfully: ${session.id}`);

    return NextResponse.json({ 
      ok: true, 
      url: session.url,
      sessionId: session.id 
    }, { status: 200 });

  } catch (e: any) {
    console.error("[/api/checkout] ERROR", e?.message || e);
    
    // Return more specific error messages
    let errorMessage = "Checkout failed";
    if (e?.message?.includes("No such price")) {
      errorMessage = "Invalid price ID. Please contact support.";
    } else if (e?.message?.includes("stripe_price_missing")) {
      errorMessage = "Pricing not configured. Please contact support.";
    } else if (e?.message) {
      errorMessage = e.message;
    }

    return NextResponse.json({ 
      ok: false, 
      error: errorMessage,
      details: process.env.NODE_ENV === 'development' ? e?.message : undefined
    }, { status: 500 });
  }
}

export const POST = withLogging(handleCheckout);<|MERGE_RESOLUTION|>--- conflicted
+++ resolved
@@ -30,116 +30,7 @@
   return crypto.createHash('sha256').update(data).digest('hex').substring(0, 32);
 }
 
-<<<<<<< HEAD
 // Removed: Local resolver function replaced with unified resolver from @/lib/stripe/priceResolver
-=======
-/**
- * Resilient SKU to Stripe Price ID resolver with current env names preferred
- * Removes bundle/package logic and prefers canonical naming
- */
-function resolvePriceIdFromSku(sku: string): string | null {
-  // Hard-disable bundle/package logic unless explicitly enabled
-  if ((sku.includes('bundle') || sku.includes('package')) && !process.env.NEXT_PUBLIC_ENABLE_BUNDLES) {
-    console.warn(`[checkout] Bundle SKU ${sku} disabled (NEXT_PUBLIC_ENABLE_BUNDLES not set)`);
-    return null;
-  }
-
-  const resolvers: Record<string, () => string | undefined> = {
-    // === CURRENT ENV NAMES (PREFERRED) ===
-    
-    // Sports plans - prefer STARTER/PRO/ELITE naming
-    sports_plan_starter: () => readEnvAny(
-      'NEXT_PUBLIC_STRIPE_PRICE_STARTER',      // Current preferred
-      'NEXT_PUBLIC_STRIPE_PRICE_SPORTS_STARTER', // Legacy fallback
-      'NEXT_PUBLIC_STRIPE_PRICE_SPORTS_STARTER_M',
-      'NEXT_PUBLIC_STRIPE_PRICE_ROOKIE',
-      'NEXT_PUBLIC_STRIPE_PRICE_ROOKIE_M'
-    ),
-    sports_plan_pro: () => readEnvAny(
-      'NEXT_PUBLIC_STRIPE_PRICE_PRO',          // Current preferred
-      'NEXT_PUBLIC_STRIPE_PRICE_SPORTS_PRO',   // Legacy fallback
-      'NEXT_PUBLIC_STRIPE_PRICE_SPORTS_PRO_M',
-      'NEXT_PUBLIC_STRIPE_PRICE_ALLSTAR',
-      'NEXT_PUBLIC_STRIPE_PRICE_ALLSTAR_M'
-    ),
-    sports_plan_elite: () => readEnvAny(
-      'NEXT_PUBLIC_STRIPE_PRICE_ELITE',        // Current preferred
-      'NEXT_PUBLIC_STRIPE_PRICE_SPORTS_ELITE', // Legacy fallback
-      'NEXT_PUBLIC_STRIPE_PRICE_SPORTS_ELITE_M'
-    ),
-    
-    // Business plans - prefer BIZ_STARTER/PRO/ELITE naming
-    biz_plan_starter: () => readEnvAny(
-      'NEXT_PUBLIC_STRIPE_PRICE_BIZ_STARTER',   // Current preferred
-      'NEXT_PUBLIC_STRIPE_PRICE_BIZ_STARTER_M'  // Legacy _M fallback
-    ),
-    biz_plan_pro: () => readEnvAny(
-      'NEXT_PUBLIC_STRIPE_PRICE_BIZ_PRO',       // Current preferred
-      'NEXT_PUBLIC_STRIPE_PRICE_BIZ_PRO_M'      // Legacy _M fallback
-    ),
-    biz_plan_elite: () => readEnvAny(
-      'NEXT_PUBLIC_STRIPE_PRICE_BIZ_ELITE',     // Current preferred
-      'NEXT_PUBLIC_STRIPE_PRICE_BIZ_ELITE_M'    // Legacy _M fallback
-    ),
-    
-    // Add-ons - prefer ADDON_* naming (no _M required)
-    sports_addon_scans10: () => readEnvAny(
-      'NEXT_PUBLIC_STRIPE_PRICE_ADDON_SCANS10',
-      'NEXT_PUBLIC_STRIPE_PRICE_ADDON_SCANS10_M'
-    ),
-    sports_addon_video: () => readEnvAny(
-      'NEXT_PUBLIC_STRIPE_PRICE_ADDON_VIDEO',
-      'NEXT_PUBLIC_STRIPE_PRICE_ADDON_VIDEO_M'
-    ),
-    sports_addon_emotion: () => readEnvAny(
-      'NEXT_PUBLIC_STRIPE_PRICE_ADDON_EMOTION',
-      'NEXT_PUBLIC_STRIPE_PRICE_ADDON_EMOTION_M'
-    ),
-    sports_addon_nutrition: () => readEnvAny(
-      'NEXT_PUBLIC_STRIPE_PRICE_ADDON_NUTRITION',
-      'NEXT_PUBLIC_STRIPE_PRICE_ADDON_NUTRITION_M'
-    ),
-    sports_addon_foundation: () => readEnvAny(
-      'NEXT_PUBLIC_STRIPE_PRICE_ADDON_FOUNDATION',
-      'NEXT_PUBLIC_STRIPE_PRICE_ADDON_FOUNDATION_M'
-    ),
-    
-    // Business add-ons
-    biz_addon_adv_analytics: () => readEnvAny(
-      'NEXT_PUBLIC_STRIPE_PRICE_ADDON_ADV_ANALYTICS',
-      'NEXT_PUBLIC_STRIPE_PRICE_BIZ_ADDON_ADV_ANALYTICS',
-      'NEXT_PUBLIC_STRIPE_PRICE_BIZ_ADDON_ADV_ANALYTICS_M'
-    ),
-    biz_addon_automation: () => readEnvAny(
-      'NEXT_PUBLIC_STRIPE_PRICE_ADDON_AUTOMATION',
-      'NEXT_PUBLIC_STRIPE_PRICE_BIZ_ADDON_AUTOMATION',
-      'NEXT_PUBLIC_STRIPE_PRICE_BIZ_ADDON_AUTOMATION_M'
-    ),
-    biz_addon_team_seat: () => readEnvAny(
-      'NEXT_PUBLIC_STRIPE_PRICE_ADDON_SEAT',
-      'NEXT_PUBLIC_STRIPE_PRICE_BIZ_ADDON_TEAM_SEAT',
-      'NEXT_PUBLIC_STRIPE_PRICE_BIZ_ADDON_TEAM_SEAT_M'
-    ),
-    
-    // === LEGACY COMPATIBILITY ===
-    // Keep for backward compatibility but prefer current names above
-    biz_plan_starter_m: () => readEnvAny('NEXT_PUBLIC_STRIPE_PRICE_BIZ_STARTER_M', 'NEXT_PUBLIC_STRIPE_PRICE_BIZ_STARTER'),
-    biz_plan_pro_m: () => readEnvAny('NEXT_PUBLIC_STRIPE_PRICE_BIZ_PRO_M', 'NEXT_PUBLIC_STRIPE_PRICE_BIZ_PRO'),
-    biz_plan_elite_m: () => readEnvAny('NEXT_PUBLIC_STRIPE_PRICE_BIZ_ELITE_M', 'NEXT_PUBLIC_STRIPE_PRICE_BIZ_ELITE'),
-  };
-
-  const resolver = resolvers[sku];
-  if (!resolver) {
-    console.info(`[checkout] sku=${sku}, priceId=NULL (no resolver)`);
-    return null;
-  }
-
-  const resolvedPriceId = resolver();
-  console.info(`[checkout] sku=${sku}, priceId=${resolvedPriceId || 'NULL'}`);
-  
-  return resolvedPriceId || null;
-}
->>>>>>> 1eec200d
 
 /**
  * Legacy resolver for backward compatibility with existing pricing data system
@@ -147,8 +38,8 @@
 function resolvePriceId(sku: string, vertical?: string): string | null {
   // First try the new resilient resolver
   const directResolution = resolvePriceIdFromSku(sku);
-  if (directResolution) {
-    return directResolution;
+  if (directResolution.priceId) {
+    return directResolution.priceId;
   }
 
   // Fallback to legacy system for complex pricing logic (promos, etc.)
@@ -297,8 +188,7 @@
     console.log(`[checkout] Final Stripe mode: ${stripeMode} (original: ${body.mode})`);
 
     const origin = req.headers.get("origin") || 
-                   process.env.APP_BASE_URL || 
-                   process.env.NEXT_PUBLIC_BASE_URL || 
+                   readEnvAny('APP_BASE_URL', 'NEXT_PUBLIC_BASE_URL', 'NEXT_PUBLIC_SITE_URL') || 
                    "http://localhost:3000";
     
     const success_url = `${origin}${body.successPath || "/thanks"}?session_id={CHECKOUT_SESSION_ID}`;
