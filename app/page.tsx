'use client';

import React, { useState, useEffect } from 'react';
import { motion, useTransform, useScroll } from 'framer-motion';
import { useAuth } from '../components/context/AuthContext';
import { useRouter, useSearchParams } from 'next/navigation';
import FloatingParticles from '../components/ui/FloatingParticles';
import PercyOnboardingRevolution from '../components/home/PercyOnboardingRevolution';
import AgentsGrid from '../components/agents/AgentsGrid';
import AgentPreviewSection from '../components/home/AgentPreviewSection';
import InteractiveFloatingElements from '../components/ui/InteractiveFloatingElements';
import EmpowermentBanner from '../components/ui/EmpowermentBanner';
import AnimatedBackground from './AnimatedBackground';
import PercyHelpBubble from '../components/ui/PercyHelpBubble';
import TypewriterText from '../components/shared/TypewriterText';
import CosmicStarfield from '../components/background/CosmicStarfield';
import Pseudo3DCard, { Pseudo3DHero, Pseudo3DFeature } from '../components/shared/Pseudo3DCard';
import toast from 'react-hot-toast';

export default function HomePage() {
  const [mounted, setMounted] = useState(false);
  const router = useRouter();
  const searchParams = useSearchParams();
  const { user, session, isLoading, isEmailVerified } = useAuth();
  
  const { scrollY } = useScroll();
  const scale = useTransform(scrollY, [0, 300], [1, 0.8]);

  useEffect(() => {
    setMounted(true);
  }, []);

  useEffect(() => {
    const intent = searchParams?.get('intent');
    if (intent === 'launch_website') {
      toast.success('Ready to launch your website! Scroll down to explore the agents.');
    }
  }, [searchParams]);

  if (!mounted) {
    return (
      <div className="min-h-screen flex items-center justify-center text-white">
        <div className="text-center">
          <div className="animate-spin rounded-full h-12 w-12 border-b-2 border-blue-500 mx-auto mb-4"></div>
          <p className="text-gray-300">Loading...</p>
        </div>
      </div>
    );
  }

  return (
    <div className="min-h-screen relative text-white">
      {/* Enhanced Cosmic Starfield Background */}
      <CosmicStarfield 
        starCount={120}
        parallax={true}
        speed={0.8}
        twinkling={true}
        optimized={true}
        className="z-0"
      />
      
      {/* Floating Percy Help Bubble - TEMPORARILY DISABLED FOR DEBUGGING */}
      {/* <PercyHelpBubble /> */}
      
      {/* Enhanced Background Effects - Mobile Optimized */}
      <div className="absolute inset-0 z-5 opacity-10 sm:opacity-15">
        <FloatingParticles particleCount={18} />
      </div>
      
      {/* Interactive Empowerment Elements - TEMPORARILY DISABLED FOR DEBUGGING */}
      {/* <InteractiveFloatingElements 
        count={6} 
        mouseFollow={true} 
        className="hidden sm:block pointer-events-auto"
      /> */}
      
      <div className="absolute inset-0 z-5 bg-[radial-gradient(circle_at_center,rgba(0,102,255,0.08),transparent)]" />
      <div className="absolute inset-0 z-5 bg-gradient-to-b from-[#0d1117]/60 via-[#0d1117]/80 to-[#0d1117]/90" />
      
      <main className="relative z-10 min-h-screen pt-24 sm:pt-28 md:pt-32 lg:pt-36">
        
        {/* Main Content - Unified Responsive Container */}
        <div className="max-w-7xl mx-auto px-4 sm:px-6 lg:px-8">
          {/* Removed scroll-scale wrapper here to keep hero text unscaled */}
<<<<<<< HEAD
          {/* Hero Section - Mobile Optimized with Enhanced Spacing */}
          <section className="min-h-[calc(100vh-140px)] flex flex-col items-center justify-center pt-8 sm:pt-12 md:pt-16">
            <div className="flex flex-col items-center justify-center w-full relative z-20">
              {/* Welcome headline with Typewriter Effect - Mobile Safe */}
              <Pseudo3DHero className="text-center mb-8 w-full" style={{ backdropFilter: 'none', WebkitBackdropFilter: 'none', willChange: 'auto' }}>
                <motion.h1 style={{ textRendering: 'optimizeLegibility', WebkitFontSmoothing: 'antialiased', MozOsxFontSmoothing: 'grayscale' }} 
                  initial={{ opacity: 0 }} 
                  animate={{ opacity: 1 }}
                  transition={{ duration: 0.6 }}
                  className="text-center text-2xl sm:text-3xl md:text-4xl lg:text-6xl xl:text-7xl max-w-5xl mx-auto mb-4 sm:mb-6 tracking-tight font-extrabold bg-gradient-to-r from-electric-blue via-teal-400 to-fuchsia-500 bg-clip-text text-transparent leading-tight px-2 subpixel-antialiased"
=======
          {/* Hero Section - Unified Percy-Centered */}
          <section className="min-h-[85vh] flex flex-col items-center justify-center">
            <div className="flex flex-col items-center justify-center w-full max-w-7xl mx-auto">
              {/* Main Hero Statement - Single Static Tagline */}
              <motion.div 
                className="text-center mb-12 w-full" 
                initial={{ opacity: 0, y: -20 }} 
                animate={{ opacity: 1, y: 0 }}
                transition={{ duration: 0.8 }}
              >
                <motion.h1 
                  className="text-center text-2xl sm:text-3xl md:text-4xl lg:text-5xl xl:text-6xl max-w-5xl mx-auto mb-4 sm:mb-6 tracking-tight font-extrabold bg-gradient-to-r from-electric-blue via-teal-400 to-fuchsia-500 bg-clip-text text-transparent leading-tight px-2"
                  style={{ textRendering: 'optimizeLegibility', WebkitFontSmoothing: 'antialiased', MozOsxFontSmoothing: 'grayscale' }}
>>>>>>> 64837e58
                >
                  Your Competition Just Became Extinct
                </motion.h1>
                
                {/* Static Subheading */}
                <motion.p 
                  initial={{ opacity: 0 }} 
                  animate={{ opacity: 1 }}
                  transition={{ duration: 0.6, delay: 0.3 }}
                  className="text-center text-sm sm:text-base lg:text-xl text-gray-200 max-w-2xl lg:max-w-4xl mx-auto mb-8 px-2 leading-relaxed"
                >
                  SKRBL AI does not just automate—it <span className="text-electric-blue font-bold">DOMINATES</span>. 
                  While your competitors are still figuring out AI, you will be deploying the arsenal that makes them extinct.
                  <br className="hidden sm:block" />
                  <span className="text-teal-400 font-semibold">
                    No contracts. No limits. Just pure automation domination.
                  </span>
                </motion.p>
              </motion.div>

              {/* Percy Onboarding Section - Enhanced with 3D and Micro-animations */}
              {/* FIXED: Percy onboarding now ALWAYS shows on homepage for ALL users */}
              <motion.div
                initial={{ opacity: 0, y: 20 }}
                animate={{ opacity: 1, y: 0 }}
                transition={{ duration: 0.8, delay: 0.5 }}
                className="w-full max-w-4xl mx-auto"
              >
                <Pseudo3DFeature className="w-full">
                  <PercyOnboardingRevolution />
                </Pseudo3DFeature>
              </motion.div>
            </div>

            {/* Social Proof Section removed – stats now live inside unified Percy component */}
          </section>

          {/* Agent League – Dynamic Rendering with 3D Enhancement */}
          <motion.div
            initial={{ opacity: 0, y: 30 }}
            whileInView={{ opacity: 1, y: 0 }}
            viewport={{ once: true, margin: "-100px" }}
            transition={{ duration: 0.8, delay: 0.2 }}
            className="mt-20"
          >
            <Pseudo3DFeature>
              <AgentPreviewSection />
              <AgentsGrid />
            </Pseudo3DFeature>
          </motion.div>

          {/* Enhanced Banner Component with 3D and Stagger Animation */}
          <motion.div
            initial={{ opacity: 0, y: 30 }}
            whileInView={{ opacity: 1, y: 0 }}
            viewport={{ once: true, margin: "-50px" }}
            transition={{ duration: 0.8, delay: 0.3 }}
            className="mt-24"
          >
            <Pseudo3DFeature>
              <EmpowermentBanner />
            </Pseudo3DFeature>
          </motion.div>

          {/* Loading state with enhanced styling */}
          {isLoading && (
            <div className="flex items-center justify-center min-h-[60vh]">
              <div className="text-center">
                <div className="relative w-20 h-20 mx-auto mb-6">
                  <div className="absolute inset-0 rounded-full border-4 border-electric-blue border-t-transparent animate-spin"></div>
                  <div className="absolute inset-2 rounded-full border-2 border-teal-400 border-b-transparent animate-spin animate-reverse"></div>
                </div>
                <p className="text-lg text-gray-300 animate-pulse">Initializing AI systems...</p>
              </div>
            </div>
          )}
        </div>

        {/* Animated Background */}
        <AnimatedBackground />
      </main>
    </div>
  );
}<|MERGE_RESOLUTION|>--- conflicted
+++ resolved
@@ -83,21 +83,9 @@
         {/* Main Content - Unified Responsive Container */}
         <div className="max-w-7xl mx-auto px-4 sm:px-6 lg:px-8">
           {/* Removed scroll-scale wrapper here to keep hero text unscaled */}
-<<<<<<< HEAD
           {/* Hero Section - Mobile Optimized with Enhanced Spacing */}
           <section className="min-h-[calc(100vh-140px)] flex flex-col items-center justify-center pt-8 sm:pt-12 md:pt-16">
-            <div className="flex flex-col items-center justify-center w-full relative z-20">
-              {/* Welcome headline with Typewriter Effect - Mobile Safe */}
-              <Pseudo3DHero className="text-center mb-8 w-full" style={{ backdropFilter: 'none', WebkitBackdropFilter: 'none', willChange: 'auto' }}>
-                <motion.h1 style={{ textRendering: 'optimizeLegibility', WebkitFontSmoothing: 'antialiased', MozOsxFontSmoothing: 'grayscale' }} 
-                  initial={{ opacity: 0 }} 
-                  animate={{ opacity: 1 }}
-                  transition={{ duration: 0.6 }}
-                  className="text-center text-2xl sm:text-3xl md:text-4xl lg:text-6xl xl:text-7xl max-w-5xl mx-auto mb-4 sm:mb-6 tracking-tight font-extrabold bg-gradient-to-r from-electric-blue via-teal-400 to-fuchsia-500 bg-clip-text text-transparent leading-tight px-2 subpixel-antialiased"
-=======
-          {/* Hero Section - Unified Percy-Centered */}
-          <section className="min-h-[85vh] flex flex-col items-center justify-center">
-            <div className="flex flex-col items-center justify-center w-full max-w-7xl mx-auto">
+            <div className="flex flex-col items-center justify-center w-full max-w-7xl mx-auto relative z-20">
               {/* Main Hero Statement - Single Static Tagline */}
               <motion.div 
                 className="text-center mb-12 w-full" 
@@ -106,9 +94,8 @@
                 transition={{ duration: 0.8 }}
               >
                 <motion.h1 
-                  className="text-center text-2xl sm:text-3xl md:text-4xl lg:text-5xl xl:text-6xl max-w-5xl mx-auto mb-4 sm:mb-6 tracking-tight font-extrabold bg-gradient-to-r from-electric-blue via-teal-400 to-fuchsia-500 bg-clip-text text-transparent leading-tight px-2"
+                  className="text-center text-2xl sm:text-3xl md:text-4xl lg:text-6xl xl:text-7xl max-w-5xl mx-auto mb-4 sm:mb-6 tracking-tight font-extrabold bg-gradient-to-r from-electric-blue via-teal-400 to-fuchsia-500 bg-clip-text text-transparent leading-tight px-2 subpixel-antialiased"
                   style={{ textRendering: 'optimizeLegibility', WebkitFontSmoothing: 'antialiased', MozOsxFontSmoothing: 'grayscale' }}
->>>>>>> 64837e58
                 >
                   Your Competition Just Became Extinct
                 </motion.h1>
