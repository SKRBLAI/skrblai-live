--- conflicted
+++ resolved
@@ -1,8 +1,4 @@
-<<<<<<< HEAD
 // ESLint custom rules for build-time safety
-=======
-// ESLint custom rules
->>>>>>> 29bfa0b5
 module.exports = {
   rules: {
     'no-direct-stripe-new': {
@@ -45,60 +41,17 @@
       meta: {
         type: 'problem',
         docs: {
-<<<<<<< HEAD
-          description: 'Disallow module-scope Supabase client creation in app/** and components/**',
-=======
           description: 'Disallow calling Supabase factory functions at module scope in app/** (causes build-time crashes)',
->>>>>>> 29bfa0b5
           category: 'Best Practices',
         },
         messages: {
           noModuleScopeSupabase: 
-<<<<<<< HEAD
-            'CRITICAL: Do NOT create Supabase clients at module scope. This causes build-time env explosion. Move client creation inside functions, useEffect, or request handlers.'
-=======
             'Calling {{name}}() at module scope in app/** causes build-time crashes. Move the call inside a function, useEffect, or event handler. For pages, add: export const dynamic = \'force-dynamic\';'
->>>>>>> 29bfa0b5
         },
         schema: []
       },
       create(context) {
         const filename = context.getFilename();
-<<<<<<< HEAD
-        // Only check app/** and components/** files, skip lib/supabase/**
-        const shouldCheck = (filename.includes('/app/') || filename.includes('\\app\\') || 
-                           filename.includes('/components/') || filename.includes('\\components\\')) &&
-                           !(filename.includes('/lib/supabase/') || filename.includes('\\lib\\supabase\\'));
-        
-        if (!shouldCheck) {
-          return {};
-        }
-
-        return {
-          VariableDeclarator(node) {
-            // Check if it's a top-level variable declaration calling Supabase functions
-            if (node.init && 
-                node.init.type === 'CallExpression' &&
-                node.init.callee &&
-                node.init.callee.type === 'Identifier') {
-              const callName = node.init.callee.name;
-              if (callName === 'getBrowserSupabase' || 
-                  callName === 'getServerSupabaseAdmin' || 
-                  callName === 'getServerSupabaseAnon' ||
-                  callName === 'createClient') {
-                // Check if this is at module scope (not inside a function)
-                let scope = context.getScope();
-                while (scope.upper) {
-                  scope = scope.upper;
-                }
-                if (scope.type === 'module' || scope.type === 'global') {
-                  context.report({
-                    node,
-                    messageId: 'noModuleScopeSupabase'
-                  });
-                }
-              }
-=======
         
         // Only check files in app/** directory
         if (!filename.includes('/app/') && !filename.includes('\\app\\')) {
@@ -144,7 +97,6 @@
                 messageId: 'noModuleScopeSupabase',
                 data: { name: calleeName }
               });
->>>>>>> 29bfa0b5
             }
           }
         };
