--- conflicted
+++ resolved
@@ -4,15 +4,15 @@
 
 export const config = {
   matcher: [
-<<<<<<< HEAD
+
     '/dashboard/:path*',
     '/api/:path*',
     '/bundle/:path*',
     '/bundles/:path*',
     '/sports/bundle/:path*'
-=======
+
     '/((?!_next/static|_next/image|favicon.ico|_not-found).*)',
->>>>>>> d64b618a
+
   ],
   runtime: 'experimental-edge'
 };
@@ -71,7 +71,7 @@
 
   // Get URL info
   const url = request.nextUrl.clone();
-<<<<<<< HEAD
+
   const path = url.pathname;
 
   // Bundle redirect rules - redirect all bundle-related paths to /sports#plans
@@ -81,14 +81,14 @@
     console.log('[MIDDLEWARE] Redirecting bundle path to sports plans:', path);
     const redirectUrl = new URL('/sports#plans', request.url);
     return NextResponse.redirect(redirectUrl, 301); // Permanent redirect
-=======
+
   
   // Redirect bundle routes to sports page with plans anchor
   if (path.includes('/bundle') || path.includes('/bundles')) {
     const sportsUrl = new URL('/sports', request.url);
     sportsUrl.hash = '#plans';
     return NextResponse.redirect(sportsUrl);
->>>>>>> d64b618a
+
   }
   
   // Prevent redirect loops - never redirect from auth pages
