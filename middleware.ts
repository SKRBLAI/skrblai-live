import { createMiddlewareClient } from '@supabase/auth-helpers-nextjs';
import { NextResponse } from 'next/server';
import type { NextRequest } from 'next/server';

const ALLOWED = new Set(['skrblai.io','www.skrblai.io']);

export const config = {
  matcher: [
    '/((?!_next|static|favicon.ico|robots.txt|sitemap.xml|api/health).*)',
  ],
};

function addSecurityHeaders(response: NextResponse) {
  // Strict security headers
  response.headers.set('Strict-Transport-Security', 'max-age=63072000; includeSubDomains; preload');
  response.headers.set('X-Content-Type-Options', 'nosniff');
  response.headers.set('X-Frame-Options', 'DENY');
  response.headers.set('Referrer-Policy', 'strict-origin-when-cross-origin');
  response.headers.set('Permissions-Policy', 'camera=(), microphone=(), geolocation=()');
  
  // Content Security Policy - Report-Only mode first
  const csp = [
    "default-src 'self'",
    "img-src 'self' https: data: blob:",
    "media-src 'self' https: blob:",
    "script-src 'self' 'unsafe-inline' 'unsafe-eval' https:",
    "style-src 'self' 'unsafe-inline' https:",
    "font-src 'self' https: data:",
    "connect-src 'self' https: wss:",
    "frame-ancestors 'none'"
  ].join('; ');
  
  response.headers.set('Content-Security-Policy-Report-Only', csp);
  
  return response;
}

export async function middleware(request: NextRequest) {
<<<<<<< HEAD
  let response = NextResponse.next();
  
  // Removed forced www redirect - serve apex domain directly
=======
  const url = new URL(request.nextUrl);
  const forwardedHost = request.headers.get('x-forwarded-host') ?? url.host;
  const hostNoPort = forwardedHost.replace(/:\d+$/, '');

  if (!ALLOWED.has(hostNoPort)) {
    return NextResponse.next(); // don't rewrite unknown preview hosts
  }
  if (hostNoPort === 'www.skrblai.io') {
    url.host = 'skrblai.io';
    return NextResponse.redirect(url, 308);
  }
>>>>>>> 7dbdf568
  
  let response = NextResponse.next();
  
  // Add security headers to all responses
  response = addSecurityHeaders(response);
  
  // Skip auth logic for static files and API health
  const path = request.nextUrl.pathname;
  if (path.startsWith('/_next/') || path.startsWith('/api/health')) {
    return response;
  }
  
  const supabase = createMiddlewareClient({ req: request, res: response });
  
  // Check if user is authenticated
  const {
    data: { session },
  } = await supabase.auth.getSession();

  // Get URL info
  const url = request.nextUrl.clone();

  // Bundle redirect rules - redirect all bundle-related paths to /sports#plans
  if (path.startsWith('/bundle') || 
      path.startsWith('/bundles') || 
      path.includes('/bundle')) {
    console.log('[MIDDLEWARE] Redirecting bundle path to sports plans:', path);
    const redirectUrl = new URL('/sports#plans', request.url);
    return NextResponse.redirect(redirectUrl, 301); // Permanent redirect
  }
  
  // Prevent redirect loops - never redirect from auth pages
  if (path === '/sign-in' || path.startsWith('/sign-in') || 
      path === '/sign-up' || path.startsWith('/sign-up') ||
      path.startsWith('/auth/redirect')) {
    console.log('[MIDDLEWARE] On auth page, allowing access');
    return response;
  }
  
  // Protect dashboard routes
  if (!session && path.startsWith('/dashboard')) {
    console.log('[MIDDLEWARE] No auth session found, redirecting to sign-in');
    
    // Create redirect URL with reason parameter
    const redirectUrl = new URL('/sign-in', request.url);
    redirectUrl.searchParams.set('reason', 'session-expired');
    
    // Only set 'from' if it wouldn't create a loop
    if (path !== '/sign-in' && !path.startsWith('/sign-in')) {
      redirectUrl.searchParams.set('from', path);
    }
    
    return NextResponse.redirect(redirectUrl);
  }

  // NEW: Percy onboarding flow logic - IMPROVED for existing users
  if (session && path.startsWith('/dashboard')) {
    const user = session.user;
    
    // Check if user email is verified
    const isEmailVerified = user.email_confirmed_at != null;
    
    // IMPROVED: Also consider existing users as "verified" if they have:
    // 1. A valid session (they successfully logged in)
    // 2. Account created more than 24 hours ago (existing user, not new signup)
    const accountAge = user.created_at ? 
      Date.now() - new Date(user.created_at).getTime() : 0;
    const isExistingUser = accountAge > 24 * 60 * 60 * 1000; // 24 hours
    
    // Allow dashboard access if:
    // - Email is verified, OR
    // - User is an existing user with valid session, OR
    // - User has previously accessed dashboard (stored in user metadata)
    const allowDashboardAccess = isEmailVerified || isExistingUser || user.user_metadata?.dashboard_access;
    
    if (!allowDashboardAccess) {
      console.log('[MIDDLEWARE] New unverified user, redirecting to onboarding');
      
      // Only redirect genuinely new, unverified users to homepage for Percy onboarding
      const homeUrl = new URL('/', request.url);
      homeUrl.searchParams.set('reason', 'email-not-verified');
      
      return NextResponse.redirect(homeUrl);
    }
    
    console.log('[MIDDLEWARE] User verified or existing, allowing dashboard access:', {
      email: user.email,
      isEmailVerified,
      isExistingUser,
      accountAge: Math.round(accountAge / (60 * 60 * 1000)) + ' hours'
    });
  }
  
  // Public API allowlist (no auth required) and Auth-required API allowlist
  const PUBLIC_API_PATHS = [
    '/api/auth/',
    '/api/public/',
    '/api/sports/intake',
    '/api/checkout',
    '/api/stripe/webhooks',
    '/api/analytics/percy',
    '/api/env-check',
    '/api/health',
    '/api/skillsmith'
  ];
  
  // Auth-required API paths that should not be blocked by middleware
  // (these require auth but should not trigger redirect loops)
  const AUTH_API_PATHS = [
    '/api/parent/'
  ];
  
  // Handle API routes without auth
  if (!session && path.startsWith('/api/') && 
      !PUBLIC_API_PATHS.some(publicPath => path.startsWith(publicPath)) &&
      !AUTH_API_PATHS.some(authPath => path.startsWith(authPath))) {
    
    console.log('[MIDDLEWARE] API request without auth:', path);
    
    return NextResponse.json(
      { 
        success: false, 
        error: 'Authentication required',
        code: 'auth_required'
      }, 
      { status: 401 }
    );
  }
  
  // Handle auth-required API routes - let them handle their own auth
  if (path.startsWith('/api/') && 
      AUTH_API_PATHS.some(authPath => path.startsWith(authPath))) {
    console.log('[MIDDLEWARE] Auth-required API request:', path, session ? 'with session' : 'without session');
    return response; // Let the API route handle auth validation
  }

  // If we get here, user is authenticated (or accessing allowed routes)
  console.log('[MIDDLEWARE] Request authorized for:', path);
  
  return response;
}<|MERGE_RESOLUTION|>--- conflicted
+++ resolved
@@ -36,11 +36,6 @@
 }
 
 export async function middleware(request: NextRequest) {
-<<<<<<< HEAD
-  let response = NextResponse.next();
-  
-  // Removed forced www redirect - serve apex domain directly
-=======
   const url = new URL(request.nextUrl);
   const forwardedHost = request.headers.get('x-forwarded-host') ?? url.host;
   const hostNoPort = forwardedHost.replace(/:\d+$/, '');
@@ -52,7 +47,6 @@
     url.host = 'skrblai.io';
     return NextResponse.redirect(url, 308);
   }
->>>>>>> 7dbdf568
   
   let response = NextResponse.next();
   
