--- conflicted
+++ resolved
@@ -1,12 +1,8 @@
 import { createClient, SupabaseClient } from '@supabase/supabase-js';
 import { readEnvAny } from '@/lib/env/readEnvAny';
 
-<<<<<<< HEAD
-// Supports new Supabase keys: sb_publishable_*, sb_secret_* (and legacy sbp_/sbs_)
-// Also accepts NEXT_PUBLIC_SUPABASE_ANON_KEY or NEXT_PUBLIC_SUPABASE_PUBLISHABLE_KEY (dual-key support)
-=======
 // Supports dual key lookup for Supabase configuration
->>>>>>> 1eec200d
+// Accepts NEXT_PUBLIC_SUPABASE_ANON_KEY or NEXT_PUBLIC_SUPABASE_PUBLISHABLE_KEY (dual-key support)
 
 // Cached clients to avoid recreation
 let adminClient: SupabaseClient | null = null;
@@ -59,27 +55,19 @@
 export function getServerSupabaseAnon(): SupabaseClient | null {
   if (anonClient) return anonClient;
 
-<<<<<<< HEAD
-  const url = process.env.NEXT_PUBLIC_SUPABASE_URL;
-  // Dual-key support: accept either ANON_KEY or PUBLISHABLE_KEY (sbp_...)
-  const anonKey = readEnvAny(
-    'NEXT_PUBLIC_SUPABASE_ANON_KEY',
-    'NEXT_PUBLIC_SUPABASE_PUBLISHABLE_KEY'
-=======
   // Dual key lookup for URL and anon key
   const url = readEnvAny('NEXT_PUBLIC_SUPABASE_URL', 'SUPABASE_URL');
   const anonKey = readEnvAny(
     'NEXT_PUBLIC_SUPABASE_ANON_KEY', 
     'NEXT_PUBLIC_SUPABASE_PUBLISHABLE_KEY', 
     'SUPABASE_ANON_KEY'
->>>>>>> 1eec200d
   );
   
   if (!url || !anonKey) {
     // Only warn in development to avoid log spam in production builds
     if (process.env.NODE_ENV === 'development') {
       const missing = [];
-      if (!url) missing.push('NEXT_PUBLIC_SUPABASE_URL');
+      if (!url) missing.push('NEXT_PUBLIC_SUPABASE_URL or SUPABASE_URL');
       if (!anonKey) missing.push('NEXT_PUBLIC_SUPABASE_ANON_KEY or NEXT_PUBLIC_SUPABASE_PUBLISHABLE_KEY');
       console.warn('[server-supabase] Missing environment variables for anon client:', missing.join(', '));
     }
