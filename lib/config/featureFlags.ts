<<<<<<< HEAD
/** Canonical flag registry for client-side usage. */

export type SiteVersion = 'legacy' | 'new';

export interface FlagRegistry {
  FF_BOOST: boolean;
  FF_CLERK: boolean;
  FF_N8N_NOOP: boolean;
  FF_SITE_VERSION: SiteVersion;
  FF_STRIPE_FALLBACK: boolean;
}

type RegistryKey = keyof FlagRegistry;

const TRUE_LITERALS = new Set(['1', 'true', 'yes', 'on']);
const FALSE_LITERALS = new Set(['0', 'false', 'no', 'off']);

const PRIMARY_ENV: Record<RegistryKey, string> = {
  FF_BOOST: 'FF_BOOST',
  FF_CLERK: 'FF_CLERK',
  FF_N8N_NOOP: 'FF_N8N_NOOP',
  FF_SITE_VERSION: 'FF_SITE_VERSION',
  FF_STRIPE_FALLBACK: 'FF_STRIPE_FALLBACK',
};

const DEPRECATED_ENV: Partial<Record<RegistryKey, string[]>> = {
  FF_BOOST: ['NEXT_PUBLIC_FF_USE_BOOST'],
  FF_CLERK: ['NEXT_PUBLIC_FF_CLERK'],
  FF_N8N_NOOP: ['NEXT_PUBLIC_FF_N8N'],
  FF_SITE_VERSION: ['NEXT_PUBLIC_SITE_VERSION', 'NEXT_PUBLIC_FF_SITE_VERSION'],
=======
/**
 * Canonical feature flag registry.
 *
 * Goals
 *  - Centralize flag metadata and defaults in one place.
 *  - Provide safe, lazy helpers for reading env-backed flags on both server and edge runtimes.
 *  - Support audit/reporting without importing application logic.
 */

export type SiteVersion = 'legacy' | 'new';
type FlagType = 'boolean' | 'string';

type FlagDefinition = {
  key: string;
  type: FlagType;
  default: boolean | string;
  description?: string;
  public?: boolean;
  tags?: string[];
};

const FLAG_DEFINITIONS: FlagDefinition[] = [
  { key: 'FF_BOOST', type: 'boolean', default: false, description: 'Enable Boost Supabase routing/auth', tags: ['auth', 'boost'] },
  { key: 'FF_CLERK', type: 'boolean', default: false, description: 'Enable Clerk auth wiring (server)', tags: ['auth', 'clerk'] },
  { key: 'FF_N8N_NOOP', type: 'boolean', default: true, description: 'Run n8n integrations in NOOP safe mode', tags: ['automation'] },
  { key: 'FF_SITE_VERSION', type: 'string', default: 'legacy', description: 'Select which site shell to serve (legacy|new)', tags: ['routing'] },
  { key: 'FF_USE_BOOST_FOR_AUTH', type: 'boolean', default: false, description: 'Legacy Boost auth gateway', tags: ['auth', 'boost'] },
  { key: 'NEXT_PUBLIC_FF_CLERK', type: 'boolean', default: false, description: 'Enable Clerk client bundles', public: true, tags: ['auth', 'clerk'] },
  { key: 'NEXT_PUBLIC_ENABLE_STRIPE', type: 'boolean', default: true, description: 'Global Stripe payment toggle', public: true, tags: ['payments'] },
  { key: 'NEXT_PUBLIC_HP_GUIDE_STAR', type: 'boolean', default: true, description: 'Render homepage guide star', public: true, tags: ['marketing'] },
  { key: 'NEXT_PUBLIC_ENABLE_ORBIT', type: 'boolean', default: false, description: 'Orbit League visualizations', public: true, tags: ['orbit'] },
  { key: 'NEXT_PUBLIC_ENABLE_BUNDLES', type: 'boolean', default: false, description: 'Legacy bundles routes', public: true, tags: ['pricing', 'legacy'] },
  { key: 'NEXT_PUBLIC_ENABLE_LEGACY', type: 'boolean', default: false, description: 'Legacy UI switches', public: true, tags: ['legacy'] },
  { key: 'NEXT_PUBLIC_FF_STRIPE_FALLBACK_LINKS', type: 'boolean', default: false, description: 'Use Stripe Payment Links fallback', public: true, tags: ['payments'] },
  { key: 'NEXT_PUBLIC_SHOW_PERCY_WIDGET', type: 'boolean', default: false, description: 'Show Percy floating widget', public: true, tags: ['percy'] },
  { key: 'NEXT_PUBLIC_USE_OPTIMIZED_PERCY', type: 'boolean', default: false, description: 'Use optimized Percy components', public: true, tags: ['percy'] },
  { key: 'NEXT_PUBLIC_ENABLE_PERCY_ANIMATIONS', type: 'boolean', default: true, description: 'Enable Percy animations', public: true, tags: ['percy'] },
  { key: 'NEXT_PUBLIC_ENABLE_PERCY_AVATAR', type: 'boolean', default: true, description: 'Enable Percy avatar', public: true, tags: ['percy'] },
  { key: 'NEXT_PUBLIC_ENABLE_PERCY_CHAT', type: 'boolean', default: true, description: 'Enable Percy chat', public: true, tags: ['percy'] },
  { key: 'NEXT_PUBLIC_ENABLE_PERCY_SOCIAL_PROOF', type: 'boolean', default: true, description: 'Enable Percy social proof', public: true, tags: ['percy'] },
  { key: 'NEXT_PUBLIC_PERCY_PERFORMANCE_MONITORING', type: 'boolean', default: true, description: 'Enable Percy perf monitoring', public: true, tags: ['percy'] },
  { key: 'NEXT_PUBLIC_PERCY_AUTO_FALLBACK', type: 'boolean', default: true, description: 'Enable Percy auto fallback', public: true, tags: ['percy'] },
  { key: 'NEXT_PUBLIC_PERCY_LOG_SWITCHES', type: 'boolean', default: true, description: 'Log Percy switch decisions', public: true, tags: ['percy'] },
  { key: 'NEXT_PUBLIC_AI_AUTOMATION_HOMEPAGE', type: 'boolean', default: true, description: 'AI automation homepage modules', public: true, tags: ['marketing'] },
  { key: 'NEXT_PUBLIC_ENHANCED_BUSINESS_SCAN', type: 'boolean', default: true, description: 'Enhanced business scan flow', public: true, tags: ['marketing'] },
  { key: 'NEXT_PUBLIC_URGENCY_BANNERS', type: 'boolean', default: true, description: 'Urgency/Countdown banners', public: true, tags: ['marketing'] },
  { key: 'NEXT_PUBLIC_LIVE_METRICS', type: 'boolean', default: true, description: 'Live metrics counters', public: true, tags: ['marketing'] },
  { key: 'NEXT_PUBLIC_HOMEPAGE_HERO_VARIANT', type: 'string', default: 'scan-first', description: 'Homepage hero variant (scan-first|split|legacy)', public: true, tags: ['marketing'] },
];

const FLAG_META = new Map<string, FlagDefinition>(FLAG_DEFINITIONS.map((def) => [def.key, def]));

export const FLAG_REGISTRY = FLAG_DEFINITIONS;

export const KNOWN_FLAGS = FLAG_DEFINITIONS.reduce<Record<string, { default: boolean | string; description: string; type: FlagType; public: boolean; tags: string[] }>>((acc, def) => {
  acc[def.key] = {
    default: def.default,
    description: def.description ?? '',
    type: def.type,
    public: Boolean(def.public),
    tags: def.tags ?? [],
  };
  return acc;
}, {});

const envCache = new Map<string, string | undefined>();

const truthyValues = new Set(['1', 'true', 'yes', 'y', 'on', 'enable', 'enabled']);
const falsyValues = new Set(['0', 'false', 'no', 'n', 'off', 'disable', 'disabled']);

function readEnv(key: string): string | undefined {
  if (envCache.has(key)) {
    return envCache.get(key);
  }

  const value = typeof process !== 'undefined' ? process.env?.[key] : undefined;
  envCache.set(key, value);
  return value;
}

function coerceBoolean(raw: string | undefined, fallback: boolean): boolean {
  if (raw === undefined || raw === null) {
    return fallback;
  }

  const normalized = raw.trim().toLowerCase();
  if (truthyValues.has(normalized)) return true;
  if (falsyValues.has(normalized)) return false;

  return fallback;
}

export function getFlagBool(key: string, fallback = false): boolean {
  const raw = readEnv(key);
  return coerceBoolean(raw, fallback);
}

export function getFlagStr(key: string, fallback = ''): string {
  const raw = readEnv(key);
  return raw !== undefined && raw !== null && raw !== '' ? raw : fallback;
}

export function isBoost(): boolean {
  return getFlagBool('FF_BOOST') || getFlagBool('FF_USE_BOOST_FOR_AUTH');
}

export function isClerk(): boolean {
  if (getFlagBool('FF_CLERK')) return true;
  return getFlagBool('NEXT_PUBLIC_FF_CLERK');
}

export function n8nNoop(): boolean {
  return getFlagBool('FF_N8N_NOOP', true);
}

export function siteVersion(): SiteVersion {
  const raw = getFlagStr('FF_SITE_VERSION', String(FLAG_META.get('FF_SITE_VERSION')?.default ?? 'legacy'));
  const normalized = raw.trim().toLowerCase();

  if (normalized === 'legacy' || normalized === 'new') {
    return normalized;
  }

  if (normalized === '1') return 'new';
  if (normalized === '0') return 'legacy';

  return 'legacy';
}

export function flagsSnapshot(): Record<string, string | boolean> {
  const snapshot: Record<string, string | boolean> = {};

  for (const def of FLAG_DEFINITIONS) {
    if (def.type === 'boolean') {
      snapshot[def.key] = getFlagBool(def.key, def.default as boolean);
    } else {
      if (def.key === 'FF_SITE_VERSION') {
        snapshot[def.key] = siteVersion();
      } else {
        snapshot[def.key] = getFlagStr(def.key, def.default as string);
      }
    }
  }

  return snapshot;
}

type FeatureFlagValues = {
  readonly HP_GUIDE_STAR: boolean;
  readonly HOMEPAGE_HERO_VARIANT: 'scan-first' | 'split' | 'legacy';
  readonly ENABLE_STRIPE: boolean;
  readonly FF_STRIPE_FALLBACK_LINKS: boolean;
  readonly ENABLE_BUNDLES: boolean;
  readonly ENABLE_ORBIT: boolean;
  readonly ENABLE_LEGACY: boolean;
  readonly FF_N8N_NOOP: boolean;
  readonly AI_AUTOMATION_HOMEPAGE: boolean;
  readonly ENHANCED_BUSINESS_SCAN: boolean;
  readonly URGENCY_BANNERS: boolean;
  readonly LIVE_METRICS: boolean;
  readonly USE_OPTIMIZED_PERCY: boolean;
  readonly ENABLE_PERCY_ANIMATIONS: boolean;
  readonly ENABLE_PERCY_AVATAR: boolean;
  readonly ENABLE_PERCY_CHAT: boolean;
  readonly ENABLE_PERCY_SOCIAL_PROOF: boolean;
  readonly PERCY_PERFORMANCE_MONITORING: boolean;
  readonly PERCY_AUTO_FALLBACK: boolean;
  readonly PERCY_LOG_SWITCHES: boolean;
  readonly SHOW_PERCY_WIDGET: boolean;
};

const featureFlagsDefinition = {
  get HP_GUIDE_STAR(): boolean {
    return getFlagBool('NEXT_PUBLIC_HP_GUIDE_STAR', true);
  },
  get HOMEPAGE_HERO_VARIANT(): 'scan-first' | 'split' | 'legacy' {
    const raw = getFlagStr('NEXT_PUBLIC_HOMEPAGE_HERO_VARIANT', 'scan-first').trim().toLowerCase();
    if (raw === 'split' || raw === 'legacy') {
      return raw;
    }
    return 'scan-first';
  },
  get ENABLE_STRIPE(): boolean {
    return getFlagBool('NEXT_PUBLIC_ENABLE_STRIPE', true);
  },
  get FF_STRIPE_FALLBACK_LINKS(): boolean {
    return getFlagBool('NEXT_PUBLIC_FF_STRIPE_FALLBACK_LINKS', false);
  },
  get ENABLE_BUNDLES(): boolean {
    return getFlagBool('NEXT_PUBLIC_ENABLE_BUNDLES', false);
  },
  get ENABLE_ORBIT(): boolean {
    return getFlagBool('NEXT_PUBLIC_ENABLE_ORBIT', false);
  },
  get ENABLE_LEGACY(): boolean {
    return getFlagBool('NEXT_PUBLIC_ENABLE_LEGACY', false);
  },
  get FF_N8N_NOOP(): boolean {
    return n8nNoop();
  },
  get AI_AUTOMATION_HOMEPAGE(): boolean {
    return getFlagBool('NEXT_PUBLIC_AI_AUTOMATION_HOMEPAGE', true);
  },
  get ENHANCED_BUSINESS_SCAN(): boolean {
    return getFlagBool('NEXT_PUBLIC_ENHANCED_BUSINESS_SCAN', true);
  },
  get URGENCY_BANNERS(): boolean {
    return getFlagBool('NEXT_PUBLIC_URGENCY_BANNERS', true);
  },
  get LIVE_METRICS(): boolean {
    return getFlagBool('NEXT_PUBLIC_LIVE_METRICS', true);
  },
  get USE_OPTIMIZED_PERCY(): boolean {
    return getFlagBool('NEXT_PUBLIC_USE_OPTIMIZED_PERCY', false);
  },
  get ENABLE_PERCY_ANIMATIONS(): boolean {
    return getFlagBool('NEXT_PUBLIC_ENABLE_PERCY_ANIMATIONS', true);
  },
  get ENABLE_PERCY_AVATAR(): boolean {
    return getFlagBool('NEXT_PUBLIC_ENABLE_PERCY_AVATAR', true);
  },
  get ENABLE_PERCY_CHAT(): boolean {
    return getFlagBool('NEXT_PUBLIC_ENABLE_PERCY_CHAT', true);
  },
  get ENABLE_PERCY_SOCIAL_PROOF(): boolean {
    return getFlagBool('NEXT_PUBLIC_ENABLE_PERCY_SOCIAL_PROOF', true);
  },
  get PERCY_PERFORMANCE_MONITORING(): boolean {
    return getFlagBool('NEXT_PUBLIC_PERCY_PERFORMANCE_MONITORING', true);
  },
  get PERCY_AUTO_FALLBACK(): boolean {
    return getFlagBool('NEXT_PUBLIC_PERCY_AUTO_FALLBACK', true);
  },
  get PERCY_LOG_SWITCHES(): boolean {
    return getFlagBool('NEXT_PUBLIC_PERCY_LOG_SWITCHES', true);
  },
  get SHOW_PERCY_WIDGET(): boolean {
    return getFlagBool('NEXT_PUBLIC_SHOW_PERCY_WIDGET', false);
  },
} satisfies FeatureFlagValues;

export const FEATURE_FLAGS: FeatureFlagValues = featureFlagsDefinition;

type BooleanFlagKeys = {
  [K in keyof FeatureFlagValues]: FeatureFlagValues[K] extends boolean ? K : never;
}[keyof FeatureFlagValues];

export const isFeatureEnabled = (flag: BooleanFlagKeys): boolean => {
  return Boolean(FEATURE_FLAGS[flag]);
};

export const getFeatureFlag = <K extends keyof FeatureFlagValues>(flag: K, fallback?: FeatureFlagValues[K]): FeatureFlagValues[K] => {
  const value = FEATURE_FLAGS[flag];
  return (value ?? fallback) as FeatureFlagValues[K];
};

export const getPercyConfig = () => {
  return {
    USE_OPTIMIZED_PERCY: FEATURE_FLAGS.USE_OPTIMIZED_PERCY,
    ENABLE_PERCY_AVATAR: FEATURE_FLAGS.ENABLE_PERCY_AVATAR,
    ENABLE_PERCY_CHAT: FEATURE_FLAGS.ENABLE_PERCY_CHAT,
    ENABLE_PERCY_SOCIAL_PROOF: FEATURE_FLAGS.ENABLE_PERCY_SOCIAL_PROOF,
    ENABLE_PERCY_ANIMATIONS: FEATURE_FLAGS.ENABLE_PERCY_ANIMATIONS,
    PERCY_PERFORMANCE_MONITORING: FEATURE_FLAGS.PERCY_PERFORMANCE_MONITORING,
    PERCY_AUTO_FALLBACK: FEATURE_FLAGS.PERCY_AUTO_FALLBACK,
    PERCY_LOG_SWITCHES: FEATURE_FLAGS.PERCY_LOG_SWITCHES,
  };
>>>>>>> b3e90764
};

const loggedDeprecations = new Set<string>();

function maybeLogDeprecated(oldKey: string, newKey: string) {
  if (process.env.NODE_ENV === 'production') return;
  const cacheKey = `${oldKey}->${newKey}`;
  if (loggedDeprecations.has(cacheKey)) return;
  loggedDeprecations.add(cacheKey);
  console.warn(
    `[featureFlags] Environment variable "${oldKey}" is deprecated. Please migrate to "${newKey}".`
  );
}

function readEnvValue(key: string | undefined): string | undefined {
  return key ? process.env[key] : undefined;
}

function parseBoolean(value: string | undefined, fallback: boolean): boolean {
  if (!value) return fallback;
  const normalized = value.trim().toLowerCase();
  if (TRUE_LITERALS.has(normalized)) return true;
  if (FALSE_LITERALS.has(normalized)) return false;
  if (process.env.NODE_ENV !== 'production') {
    console.warn(
      `[featureFlags] Unable to parse boolean value "${value}". Falling back to ${fallback}.`
    );
  }
  return fallback;
}

function readBooleanFlag(key: RegistryKey, fallback: boolean): boolean {
  const primary = readEnvValue(PRIMARY_ENV[key]);
  if (primary !== undefined) {
    return parseBoolean(primary, fallback);
  }

  const deprecatedKeys = DEPRECATED_ENV[key] ?? [];
  for (const deprecatedKey of deprecatedKeys) {
    const deprecatedValue = readEnvValue(deprecatedKey);
    if (deprecatedValue !== undefined) {
      maybeLogDeprecated(deprecatedKey, PRIMARY_ENV[key]);
      return parseBoolean(deprecatedValue, fallback);
    }
  }

  return fallback;
}

function readSiteVersionFlag(fallback: SiteVersion): SiteVersion {
  const primary = readEnvValue(PRIMARY_ENV.FF_SITE_VERSION);
  if (primary !== undefined) {
    return normalizeSiteVersion(primary, fallback);
  }

  const deprecatedKeys = DEPRECATED_ENV.FF_SITE_VERSION ?? [];
  for (const deprecatedKey of deprecatedKeys) {
    const deprecatedValue = readEnvValue(deprecatedKey);
    if (deprecatedValue !== undefined) {
      maybeLogDeprecated(deprecatedKey, PRIMARY_ENV.FF_SITE_VERSION);
      return normalizeSiteVersion(deprecatedValue, fallback);
    }
  }

  return fallback;
}

function normalizeSiteVersion(value: string, fallback: SiteVersion): SiteVersion {
  const normalized = value.trim().toLowerCase();
  if (normalized === 'legacy' || normalized === 'new') {
    return normalized;
  }
<<<<<<< HEAD

  if (process.env.NODE_ENV !== 'production') {
    console.warn(
      `[featureFlags] Invalid FF_SITE_VERSION value "${value}". Falling back to "${fallback}".`
    );
  }
  return fallback;
}

// Single source of truth (client-safe). Never read process.env in components.
const registry: FlagRegistry = {
  FF_BOOST: readBooleanFlag('FF_BOOST', true),
  FF_CLERK: readBooleanFlag('FF_CLERK', false),
  FF_N8N_NOOP: readBooleanFlag('FF_N8N_NOOP', true),
  FF_SITE_VERSION: readSiteVersionFlag('legacy'),
  FF_STRIPE_FALLBACK: readBooleanFlag('FF_STRIPE_FALLBACK', false),
};

export function isBoost(): boolean {
  return registry.FF_BOOST;
}

export function isClerk(): boolean {
  return registry.FF_CLERK;
}

export function isN8nNoop(): boolean {
  return registry.FF_N8N_NOOP;
}

export function siteVersion(): SiteVersion {
  return registry.FF_SITE_VERSION;
}

export function isStripeFallback(): boolean {
  return registry.FF_STRIPE_FALLBACK;
}

export function getFlagRegistry(): Readonly<FlagRegistry> {
  return { ...registry };
}

// Optional runtime updater for dev-only diagnostics overlay.
export function __devSetFlags(patch: Partial<FlagRegistry>): void {
  if (process.env.NODE_ENV !== 'production') {
    Object.assign(registry, patch);
  }
}

export type { FlagRegistry as FeatureFlagRegistry };
=======
};
>>>>>>> b3e90764
<|MERGE_RESOLUTION|>--- conflicted
+++ resolved
@@ -1,4 +1,3 @@
-<<<<<<< HEAD
 /** Canonical flag registry for client-side usage. */
 
 export type SiteVersion = 'legacy' | 'new';
@@ -29,275 +28,6 @@
   FF_CLERK: ['NEXT_PUBLIC_FF_CLERK'],
   FF_N8N_NOOP: ['NEXT_PUBLIC_FF_N8N'],
   FF_SITE_VERSION: ['NEXT_PUBLIC_SITE_VERSION', 'NEXT_PUBLIC_FF_SITE_VERSION'],
-=======
-/**
- * Canonical feature flag registry.
- *
- * Goals
- *  - Centralize flag metadata and defaults in one place.
- *  - Provide safe, lazy helpers for reading env-backed flags on both server and edge runtimes.
- *  - Support audit/reporting without importing application logic.
- */
-
-export type SiteVersion = 'legacy' | 'new';
-type FlagType = 'boolean' | 'string';
-
-type FlagDefinition = {
-  key: string;
-  type: FlagType;
-  default: boolean | string;
-  description?: string;
-  public?: boolean;
-  tags?: string[];
-};
-
-const FLAG_DEFINITIONS: FlagDefinition[] = [
-  { key: 'FF_BOOST', type: 'boolean', default: false, description: 'Enable Boost Supabase routing/auth', tags: ['auth', 'boost'] },
-  { key: 'FF_CLERK', type: 'boolean', default: false, description: 'Enable Clerk auth wiring (server)', tags: ['auth', 'clerk'] },
-  { key: 'FF_N8N_NOOP', type: 'boolean', default: true, description: 'Run n8n integrations in NOOP safe mode', tags: ['automation'] },
-  { key: 'FF_SITE_VERSION', type: 'string', default: 'legacy', description: 'Select which site shell to serve (legacy|new)', tags: ['routing'] },
-  { key: 'FF_USE_BOOST_FOR_AUTH', type: 'boolean', default: false, description: 'Legacy Boost auth gateway', tags: ['auth', 'boost'] },
-  { key: 'NEXT_PUBLIC_FF_CLERK', type: 'boolean', default: false, description: 'Enable Clerk client bundles', public: true, tags: ['auth', 'clerk'] },
-  { key: 'NEXT_PUBLIC_ENABLE_STRIPE', type: 'boolean', default: true, description: 'Global Stripe payment toggle', public: true, tags: ['payments'] },
-  { key: 'NEXT_PUBLIC_HP_GUIDE_STAR', type: 'boolean', default: true, description: 'Render homepage guide star', public: true, tags: ['marketing'] },
-  { key: 'NEXT_PUBLIC_ENABLE_ORBIT', type: 'boolean', default: false, description: 'Orbit League visualizations', public: true, tags: ['orbit'] },
-  { key: 'NEXT_PUBLIC_ENABLE_BUNDLES', type: 'boolean', default: false, description: 'Legacy bundles routes', public: true, tags: ['pricing', 'legacy'] },
-  { key: 'NEXT_PUBLIC_ENABLE_LEGACY', type: 'boolean', default: false, description: 'Legacy UI switches', public: true, tags: ['legacy'] },
-  { key: 'NEXT_PUBLIC_FF_STRIPE_FALLBACK_LINKS', type: 'boolean', default: false, description: 'Use Stripe Payment Links fallback', public: true, tags: ['payments'] },
-  { key: 'NEXT_PUBLIC_SHOW_PERCY_WIDGET', type: 'boolean', default: false, description: 'Show Percy floating widget', public: true, tags: ['percy'] },
-  { key: 'NEXT_PUBLIC_USE_OPTIMIZED_PERCY', type: 'boolean', default: false, description: 'Use optimized Percy components', public: true, tags: ['percy'] },
-  { key: 'NEXT_PUBLIC_ENABLE_PERCY_ANIMATIONS', type: 'boolean', default: true, description: 'Enable Percy animations', public: true, tags: ['percy'] },
-  { key: 'NEXT_PUBLIC_ENABLE_PERCY_AVATAR', type: 'boolean', default: true, description: 'Enable Percy avatar', public: true, tags: ['percy'] },
-  { key: 'NEXT_PUBLIC_ENABLE_PERCY_CHAT', type: 'boolean', default: true, description: 'Enable Percy chat', public: true, tags: ['percy'] },
-  { key: 'NEXT_PUBLIC_ENABLE_PERCY_SOCIAL_PROOF', type: 'boolean', default: true, description: 'Enable Percy social proof', public: true, tags: ['percy'] },
-  { key: 'NEXT_PUBLIC_PERCY_PERFORMANCE_MONITORING', type: 'boolean', default: true, description: 'Enable Percy perf monitoring', public: true, tags: ['percy'] },
-  { key: 'NEXT_PUBLIC_PERCY_AUTO_FALLBACK', type: 'boolean', default: true, description: 'Enable Percy auto fallback', public: true, tags: ['percy'] },
-  { key: 'NEXT_PUBLIC_PERCY_LOG_SWITCHES', type: 'boolean', default: true, description: 'Log Percy switch decisions', public: true, tags: ['percy'] },
-  { key: 'NEXT_PUBLIC_AI_AUTOMATION_HOMEPAGE', type: 'boolean', default: true, description: 'AI automation homepage modules', public: true, tags: ['marketing'] },
-  { key: 'NEXT_PUBLIC_ENHANCED_BUSINESS_SCAN', type: 'boolean', default: true, description: 'Enhanced business scan flow', public: true, tags: ['marketing'] },
-  { key: 'NEXT_PUBLIC_URGENCY_BANNERS', type: 'boolean', default: true, description: 'Urgency/Countdown banners', public: true, tags: ['marketing'] },
-  { key: 'NEXT_PUBLIC_LIVE_METRICS', type: 'boolean', default: true, description: 'Live metrics counters', public: true, tags: ['marketing'] },
-  { key: 'NEXT_PUBLIC_HOMEPAGE_HERO_VARIANT', type: 'string', default: 'scan-first', description: 'Homepage hero variant (scan-first|split|legacy)', public: true, tags: ['marketing'] },
-];
-
-const FLAG_META = new Map<string, FlagDefinition>(FLAG_DEFINITIONS.map((def) => [def.key, def]));
-
-export const FLAG_REGISTRY = FLAG_DEFINITIONS;
-
-export const KNOWN_FLAGS = FLAG_DEFINITIONS.reduce<Record<string, { default: boolean | string; description: string; type: FlagType; public: boolean; tags: string[] }>>((acc, def) => {
-  acc[def.key] = {
-    default: def.default,
-    description: def.description ?? '',
-    type: def.type,
-    public: Boolean(def.public),
-    tags: def.tags ?? [],
-  };
-  return acc;
-}, {});
-
-const envCache = new Map<string, string | undefined>();
-
-const truthyValues = new Set(['1', 'true', 'yes', 'y', 'on', 'enable', 'enabled']);
-const falsyValues = new Set(['0', 'false', 'no', 'n', 'off', 'disable', 'disabled']);
-
-function readEnv(key: string): string | undefined {
-  if (envCache.has(key)) {
-    return envCache.get(key);
-  }
-
-  const value = typeof process !== 'undefined' ? process.env?.[key] : undefined;
-  envCache.set(key, value);
-  return value;
-}
-
-function coerceBoolean(raw: string | undefined, fallback: boolean): boolean {
-  if (raw === undefined || raw === null) {
-    return fallback;
-  }
-
-  const normalized = raw.trim().toLowerCase();
-  if (truthyValues.has(normalized)) return true;
-  if (falsyValues.has(normalized)) return false;
-
-  return fallback;
-}
-
-export function getFlagBool(key: string, fallback = false): boolean {
-  const raw = readEnv(key);
-  return coerceBoolean(raw, fallback);
-}
-
-export function getFlagStr(key: string, fallback = ''): string {
-  const raw = readEnv(key);
-  return raw !== undefined && raw !== null && raw !== '' ? raw : fallback;
-}
-
-export function isBoost(): boolean {
-  return getFlagBool('FF_BOOST') || getFlagBool('FF_USE_BOOST_FOR_AUTH');
-}
-
-export function isClerk(): boolean {
-  if (getFlagBool('FF_CLERK')) return true;
-  return getFlagBool('NEXT_PUBLIC_FF_CLERK');
-}
-
-export function n8nNoop(): boolean {
-  return getFlagBool('FF_N8N_NOOP', true);
-}
-
-export function siteVersion(): SiteVersion {
-  const raw = getFlagStr('FF_SITE_VERSION', String(FLAG_META.get('FF_SITE_VERSION')?.default ?? 'legacy'));
-  const normalized = raw.trim().toLowerCase();
-
-  if (normalized === 'legacy' || normalized === 'new') {
-    return normalized;
-  }
-
-  if (normalized === '1') return 'new';
-  if (normalized === '0') return 'legacy';
-
-  return 'legacy';
-}
-
-export function flagsSnapshot(): Record<string, string | boolean> {
-  const snapshot: Record<string, string | boolean> = {};
-
-  for (const def of FLAG_DEFINITIONS) {
-    if (def.type === 'boolean') {
-      snapshot[def.key] = getFlagBool(def.key, def.default as boolean);
-    } else {
-      if (def.key === 'FF_SITE_VERSION') {
-        snapshot[def.key] = siteVersion();
-      } else {
-        snapshot[def.key] = getFlagStr(def.key, def.default as string);
-      }
-    }
-  }
-
-  return snapshot;
-}
-
-type FeatureFlagValues = {
-  readonly HP_GUIDE_STAR: boolean;
-  readonly HOMEPAGE_HERO_VARIANT: 'scan-first' | 'split' | 'legacy';
-  readonly ENABLE_STRIPE: boolean;
-  readonly FF_STRIPE_FALLBACK_LINKS: boolean;
-  readonly ENABLE_BUNDLES: boolean;
-  readonly ENABLE_ORBIT: boolean;
-  readonly ENABLE_LEGACY: boolean;
-  readonly FF_N8N_NOOP: boolean;
-  readonly AI_AUTOMATION_HOMEPAGE: boolean;
-  readonly ENHANCED_BUSINESS_SCAN: boolean;
-  readonly URGENCY_BANNERS: boolean;
-  readonly LIVE_METRICS: boolean;
-  readonly USE_OPTIMIZED_PERCY: boolean;
-  readonly ENABLE_PERCY_ANIMATIONS: boolean;
-  readonly ENABLE_PERCY_AVATAR: boolean;
-  readonly ENABLE_PERCY_CHAT: boolean;
-  readonly ENABLE_PERCY_SOCIAL_PROOF: boolean;
-  readonly PERCY_PERFORMANCE_MONITORING: boolean;
-  readonly PERCY_AUTO_FALLBACK: boolean;
-  readonly PERCY_LOG_SWITCHES: boolean;
-  readonly SHOW_PERCY_WIDGET: boolean;
-};
-
-const featureFlagsDefinition = {
-  get HP_GUIDE_STAR(): boolean {
-    return getFlagBool('NEXT_PUBLIC_HP_GUIDE_STAR', true);
-  },
-  get HOMEPAGE_HERO_VARIANT(): 'scan-first' | 'split' | 'legacy' {
-    const raw = getFlagStr('NEXT_PUBLIC_HOMEPAGE_HERO_VARIANT', 'scan-first').trim().toLowerCase();
-    if (raw === 'split' || raw === 'legacy') {
-      return raw;
-    }
-    return 'scan-first';
-  },
-  get ENABLE_STRIPE(): boolean {
-    return getFlagBool('NEXT_PUBLIC_ENABLE_STRIPE', true);
-  },
-  get FF_STRIPE_FALLBACK_LINKS(): boolean {
-    return getFlagBool('NEXT_PUBLIC_FF_STRIPE_FALLBACK_LINKS', false);
-  },
-  get ENABLE_BUNDLES(): boolean {
-    return getFlagBool('NEXT_PUBLIC_ENABLE_BUNDLES', false);
-  },
-  get ENABLE_ORBIT(): boolean {
-    return getFlagBool('NEXT_PUBLIC_ENABLE_ORBIT', false);
-  },
-  get ENABLE_LEGACY(): boolean {
-    return getFlagBool('NEXT_PUBLIC_ENABLE_LEGACY', false);
-  },
-  get FF_N8N_NOOP(): boolean {
-    return n8nNoop();
-  },
-  get AI_AUTOMATION_HOMEPAGE(): boolean {
-    return getFlagBool('NEXT_PUBLIC_AI_AUTOMATION_HOMEPAGE', true);
-  },
-  get ENHANCED_BUSINESS_SCAN(): boolean {
-    return getFlagBool('NEXT_PUBLIC_ENHANCED_BUSINESS_SCAN', true);
-  },
-  get URGENCY_BANNERS(): boolean {
-    return getFlagBool('NEXT_PUBLIC_URGENCY_BANNERS', true);
-  },
-  get LIVE_METRICS(): boolean {
-    return getFlagBool('NEXT_PUBLIC_LIVE_METRICS', true);
-  },
-  get USE_OPTIMIZED_PERCY(): boolean {
-    return getFlagBool('NEXT_PUBLIC_USE_OPTIMIZED_PERCY', false);
-  },
-  get ENABLE_PERCY_ANIMATIONS(): boolean {
-    return getFlagBool('NEXT_PUBLIC_ENABLE_PERCY_ANIMATIONS', true);
-  },
-  get ENABLE_PERCY_AVATAR(): boolean {
-    return getFlagBool('NEXT_PUBLIC_ENABLE_PERCY_AVATAR', true);
-  },
-  get ENABLE_PERCY_CHAT(): boolean {
-    return getFlagBool('NEXT_PUBLIC_ENABLE_PERCY_CHAT', true);
-  },
-  get ENABLE_PERCY_SOCIAL_PROOF(): boolean {
-    return getFlagBool('NEXT_PUBLIC_ENABLE_PERCY_SOCIAL_PROOF', true);
-  },
-  get PERCY_PERFORMANCE_MONITORING(): boolean {
-    return getFlagBool('NEXT_PUBLIC_PERCY_PERFORMANCE_MONITORING', true);
-  },
-  get PERCY_AUTO_FALLBACK(): boolean {
-    return getFlagBool('NEXT_PUBLIC_PERCY_AUTO_FALLBACK', true);
-  },
-  get PERCY_LOG_SWITCHES(): boolean {
-    return getFlagBool('NEXT_PUBLIC_PERCY_LOG_SWITCHES', true);
-  },
-  get SHOW_PERCY_WIDGET(): boolean {
-    return getFlagBool('NEXT_PUBLIC_SHOW_PERCY_WIDGET', false);
-  },
-} satisfies FeatureFlagValues;
-
-export const FEATURE_FLAGS: FeatureFlagValues = featureFlagsDefinition;
-
-type BooleanFlagKeys = {
-  [K in keyof FeatureFlagValues]: FeatureFlagValues[K] extends boolean ? K : never;
-}[keyof FeatureFlagValues];
-
-export const isFeatureEnabled = (flag: BooleanFlagKeys): boolean => {
-  return Boolean(FEATURE_FLAGS[flag]);
-};
-
-export const getFeatureFlag = <K extends keyof FeatureFlagValues>(flag: K, fallback?: FeatureFlagValues[K]): FeatureFlagValues[K] => {
-  const value = FEATURE_FLAGS[flag];
-  return (value ?? fallback) as FeatureFlagValues[K];
-};
-
-export const getPercyConfig = () => {
-  return {
-    USE_OPTIMIZED_PERCY: FEATURE_FLAGS.USE_OPTIMIZED_PERCY,
-    ENABLE_PERCY_AVATAR: FEATURE_FLAGS.ENABLE_PERCY_AVATAR,
-    ENABLE_PERCY_CHAT: FEATURE_FLAGS.ENABLE_PERCY_CHAT,
-    ENABLE_PERCY_SOCIAL_PROOF: FEATURE_FLAGS.ENABLE_PERCY_SOCIAL_PROOF,
-    ENABLE_PERCY_ANIMATIONS: FEATURE_FLAGS.ENABLE_PERCY_ANIMATIONS,
-    PERCY_PERFORMANCE_MONITORING: FEATURE_FLAGS.PERCY_PERFORMANCE_MONITORING,
-    PERCY_AUTO_FALLBACK: FEATURE_FLAGS.PERCY_AUTO_FALLBACK,
-    PERCY_LOG_SWITCHES: FEATURE_FLAGS.PERCY_LOG_SWITCHES,
-  };
->>>>>>> b3e90764
 };
 
 const loggedDeprecations = new Set<string>();
@@ -334,7 +64,6 @@
   if (primary !== undefined) {
     return parseBoolean(primary, fallback);
   }
-
   const deprecatedKeys = DEPRECATED_ENV[key] ?? [];
   for (const deprecatedKey of deprecatedKeys) {
     const deprecatedValue = readEnvValue(deprecatedKey);
@@ -370,7 +99,6 @@
   if (normalized === 'legacy' || normalized === 'new') {
     return normalized;
   }
-<<<<<<< HEAD
 
   if (process.env.NODE_ENV !== 'production') {
     console.warn(
@@ -420,7 +148,4 @@
   }
 }
 
-export type { FlagRegistry as FeatureFlagRegistry };
-=======
-};
->>>>>>> b3e90764
+export type { FlagRegistry as FeatureFlagRegistry };