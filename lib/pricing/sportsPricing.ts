--- conflicted
+++ resolved
@@ -10,20 +10,9 @@
   return getDisplayPlan(key, period).amountCents;
 }
 
-<<<<<<< HEAD
-<<<<<<< Current (Your changes)
-export { getDisplayPlan, formatMoney };
-=======
-=======
->>>>>>> f8a37706
 export function getAmountOrNull(key: string, period: string): number | null {
   const plan = getDisplayPlanOrNull(key, period);
   return plan ? plan.amountCents : null;
 }
 
-<<<<<<< HEAD
-export { getDisplayPlan, getDisplayPlanOrNull, formatMoney };
->>>>>>> Incoming (Background Agent changes)
-=======
-export { getDisplayPlan, getDisplayPlanOrNull, formatMoney };
->>>>>>> f8a37706
+export { getDisplayPlan, getDisplayPlanOrNull, formatMoney };