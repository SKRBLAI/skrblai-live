--- conflicted
+++ resolved
@@ -174,11 +174,9 @@
       >
         {/* Power Rangers Cosmic Glass Card */}
         <div 
-<<<<<<< HEAD
+
           className="h-full relative overflow-hidden group bg-gradient-to-br from-violet-800/90 via-purple-900/90 to-indigo-900/80 backdrop-blur-xl border-2 border-teal-400/80 shadow-[0_0_36px_#30D5C8AA,0_0_72px_#5B3DF544] hover:shadow-[0_0_72px_#30D5C8AA,0_8px_64px_#5B3DF566] rounded-2xl transition-all duration-500 agent-card-glow float-slow"
-=======
-          className="h-full min-h-[320px] flex flex-col justify-between relative overflow-hidden group bg-gradient-to-br from-violet-800/90 via-purple-900/90 to-indigo-900/80 backdrop-blur-xl border-2 border-teal-400/80 shadow-[0_0_36px_#30D5C8AA,0_0_72px_#5B3DF544] hover:shadow-[0_0_72px_#30D5C8AA,0_8px_64px_#5B3DF566] rounded-2xl transition-all duration-500 agent-card-glow float-slow"
->>>>>>> fe95a106
+
           style={{
             background: 'linear-gradient(135deg, rgba(139, 69, 19, 0.1) 0%, rgba(75, 0, 130, 0.3) 25%, rgba(138, 43, 226, 0.4) 50%, rgba(72, 61, 139, 0.3) 75%, rgba(25, 25, 112, 0.2) 100%)',
             backdropFilter: 'blur(20px)',
