'use client';

import React, { useState, useEffect } from 'react';
import { useRouter } from 'next/navigation';

import { motion, AnimatePresence, useReducedMotion } from 'framer-motion';
import CardBase from './CardBase';

import { MessageCircle, Info, Rocket, Star, TrendingUp, Users, Zap, Sparkles, Crown, Award, Brain, Target, Palette, BarChart3, BookOpen, Globe, Smartphone, Video, DollarSign, Shield } from 'lucide-react';
import '../../styles/components/agent-card.css';
import '../../styles/components/AgentLeagueCard.css';
import { getAgentImagePath, getAgentEmoji } from '../../utils/agentUtils';
import { SafeAgent } from '../../types/agent';
import { agentBackstories } from '../../lib/agents/agentBackstories';
import { agentLeague, type AgentConfiguration } from '../../lib/agents/agentLeague';
import { routeForAgent } from '../../lib/agents/routes';
import AgentLaunchButton from '../agents/AgentLaunchButton';
import { agentIntelligenceEngine, type AgentIntelligence } from '../../lib/agents/agentIntelligence';
import CosmicButton from '../shared/CosmicButton';
import GlassmorphicCard from '../shared/GlassmorphicCard';
import Pseudo3DCard, { Pseudo3DFeature, Pseudo3DStats } from '../shared/Pseudo3DCard';
import Image from 'next/image';
import { getAgentImagePaths } from '../../lib/agents/assets';
import AgentImage from '../shared/AgentImage';
import { useAgentModal } from '../providers/GlobalModalProvider';
import { agentPath } from '../../utils/agentRouting';
import { agentSupportsChat } from '../../lib/agents/guards';
import AgentErrorBoundary from './AgentErrorBoundary';
import AgentImage from './AgentImage';

// Capability icon mapping for visual representation
const getCapabilityIcon = (category: string) => {
  const iconMap: Record<string, React.ReactNode> = {
    'Brand Design': <Palette className="w-3 h-3" />,
    'Branding': <Palette className="w-3 h-3" />,
    'Creative': <Palette className="w-3 h-3" />,
    'Content Creation': <BookOpen className="w-3 h-3" />,
    'Content': <BookOpen className="w-3 h-3" />,
    'Social Media': <Smartphone className="w-3 h-3" />,
    'Social': <Smartphone className="w-3 h-3" />,
    'Analytics': <BarChart3 className="w-3 h-3" />,
    'Data Analytics': <BarChart3 className="w-3 h-3" />,
    'Advertising': <Target className="w-3 h-3" />,
    'Ad Creation': <Target className="w-3 h-3" />,
    'Video Creation': <Video className="w-3 h-3" />,
    'Video': <Video className="w-3 h-3" />,
    'Book Publishing': <BookOpen className="w-3 h-3" />,
    'Publishing': <BookOpen className="w-3 h-3" />,
    'Website Creation': <Globe className="w-3 h-3" />,
    'Web Development': <Globe className="w-3 h-3" />,
    'Integration': <Shield className="w-3 h-3" />,
    'Data Synchronization': <Shield className="w-3 h-3" />,
    'Client Success': <Users className="w-3 h-3" />,
    'Payment Processing': <DollarSign className="w-3 h-3" />,
    'Finance': <DollarSign className="w-3 h-3" />,
    'Sports Performance': <TrendingUp className="w-3 h-3" />,
    'Sports & Fitness': <TrendingUp className="w-3 h-3" />,
    'Orchestration': <Brain className="w-3 h-3" />,
    'Concierge': <Brain className="w-3 h-3" />
  };
  return iconMap[category] || <Zap className="w-3 h-3" />;
};

// Badge type detection from agent configuration
const getBadgeType = (agentConfig: AgentConfiguration): 'recommended' | 'new' | 'featured' | null => {
  // Check if agent is premium (often featured)
  if (agentConfig.premium) return 'featured';
  
  // Check if agent has high performance metrics (recommended)
  if (agentConfig.performanceMetrics.length > 3) return 'recommended';
  
  // Check if agent is new (version 1.0.0 or recent)
  if (agentConfig.version === '1.0.0') return 'new';
  
  // Default intelligence-based recommendations
  const intelligence = agentIntelligenceEngine.getAgentIntelligence(agentConfig.id);
  if (intelligence && intelligence.intelligenceLevel > 85) return 'recommended';
  
  return null;
};

interface AgentLeagueCardProps {
  agent: SafeAgent;
  index?: number;
  className?: string;
  onChat?: (agent: SafeAgent) => void;
  onInfo?: (agent: SafeAgent) => void;
  onHandoff?: (agent: SafeAgent) => void;
  onLaunch?: (agent: SafeAgent) => void;
  isRecommended?: boolean;
  userProgress?: number;
  userMastery?: number;
  showIntelligence?: boolean;
  children?: React.ReactNode;
  onClick?: (agent: SafeAgent) => void;
  onInfoClick?: (agent: SafeAgent) => void;
}

const AgentLeagueCard: React.FC<AgentLeagueCardProps & { selected?: boolean }> = ({
  agent,
  index = 0,
  className = '',
  onChat,
  onInfo,
  onInfoClick,
  onLaunch,
  onHandoff,
  onClick,
  selected = false,
  isRecommended = false,
  userProgress = 0,
  userMastery = 0,
  showIntelligence = true
}) => {
  const shouldReduceMotion = useReducedMotion();
  const [liveUsers, setLiveUsers] = useState(Math.floor(Math.random() * 89) + 12);
  const [urgencySpots, setUrgencySpots] = useState(Math.floor(Math.random() * 47) + 23);
  const cardRef = React.useRef<HTMLDivElement>(null);
  const [agentIntelligence, setAgentIntelligence] = useState<AgentIntelligence | null>(null);
  const [isHovered, setIsHovered] = useState(false);
  const router = useRouter();
  const { openAgentBackstory } = useAgentModal();

  // Early validation - must be first to avoid hook violations
  if (!agent || !agent.id || !agent.name) {
    if (process.env.NODE_ENV === 'development') {
      console.warn('[AgentLeagueCard] Invalid agent provided:', agent);
    }
    return null;
  }

  // Get full agent configuration from Agent League (data-driven approach)
  const agentConfig = agentLeague.getAgent(agent.id);
  const backstory = agentBackstories[agent.id];
  
  // Second validation after config lookup
  if (!agentConfig) {
    if (process.env.NODE_ENV === 'development') {
      console.warn('[AgentLeagueCard] Agent config not found for:', agent.id);
    }
    return null;
  }
  
  // Auto-detect badge type from agent configuration
  const detectedBadgeType = getBadgeType(agentConfig);
  const badgeType = detectedBadgeType || (isRecommended ? 'recommended' : null);

  useEffect(() => {
    const interval = setInterval(() => {
      setLiveUsers(prev => Math.max(5, prev + Math.floor(Math.random() * 3) - 1));
      setUrgencySpots(prev => Math.max(5, prev + Math.floor(Math.random() * 2) - 1));
    }, 8000);

    return () => clearInterval(interval);
  }, []);

  useEffect(() => {
    if (showIntelligence && agent) {
      const intelligence = agentIntelligenceEngine.getAgentIntelligence(agent.id);
      setAgentIntelligence(intelligence);
    }
  }, [agent?.id, showIntelligence]);

  // All validation is complete, proceed with render

  return (
    <AgentErrorBoundary agentId={agent.id}>
      <motion.div
          className={`relative rounded-2xl overflow-hidden aspect-[4/5] md:aspect-[5/6] bg-gradient-to-b from-white/5 to-white/0 h-full ${className}`}
          initial={{ 
            opacity: 0, 
            y: 30,
            scale: 0.95
          }}
          animate={{ 
            opacity: 1, 
            y: 0,
            scale: 1
          }}
          transition={{
            duration: 0.5,
            delay: index * 0.1
          }}
          onMouseEnter={() => setIsHovered(true)}
          onMouseLeave={() => setIsHovered(false)}
        >
        {/* Power Rangers Cosmic Glass Card */}
        <CardBase 
          className="agent-league-card-base hover:shadow-[0_0_40px_rgba(0,0,0,0.35)] hover:ring-white/20 cursor-pointer h-full flex flex-col md:min-h-[340px]" 
          ariaLabel={`Agent: ${agentConfig.personality.superheroName || agent.name}`}
          onClick={() => router.push(agentPath(agent.id, 'backstory'))}
        >
          <motion.div 
            className="agent-league-card-container agent-card-glow float-slow flex-1 flex flex-col"
          >
                {/* Pulsing Border Animation */}
                <motion.div 
                  className="absolute inset-0 rounded-2xl border-2 border-teal-400/60 opacity-75"
                  animate={{
                    borderColor: [
                      'rgba(48, 213, 200, 0.6)',
                      'rgba(91, 61, 245, 0.8)',
                      'rgba(168, 85, 247, 0.6)',
                      'rgba(48, 213, 200, 0.6)'
                    ]
                  }}
                  transition={{
                    duration: 3,
                    repeat: Infinity,
                    ease: "easeInOut"
                  }}
                />

                {/* Auto-detected Badge from Agent Config */}
                {badgeType && (
                  <div className="absolute top-2 right-2 z-10 truncate max-w-[60%]">
                    <motion.div 
                      className={`px-3 py-1.5 rounded-full text-xs font-bold flex items-center gap-1 shadow-lg backdrop-blur-sm ${
                        badgeType === 'recommended' ? 'bg-gradient-to-r from-yellow-500 to-orange-500 text-white' :
                        badgeType === 'featured' ? 'bg-gradient-to-r from-purple-500 to-pink-500 text-white' :
                        badgeType === 'new' ? 'bg-gradient-to-r from-green-500 to-teal-500 text-white' :
                        'bg-gradient-to-r from-blue-500 to-cyan-500 text-white'
                      }`}
                      whileHover={{ scale: 1.05 }}
                      transition={{ duration: 0.2 }}
                    >
                      {badgeType === 'recommended' && <Star className="w-3 h-3" />}
                      {badgeType === 'featured' && <Crown className="w-3 h-3" />}
                      {badgeType === 'new' && <Sparkles className="w-3 h-3" />}
                      {badgeType.toUpperCase()}
                    </motion.div>
                  </div>
                )}
                {/* Live Activity & Stats - Data-driven */}
                <div className="agent-league-stats">
                  <div className="agent-league-stat-item">
                    <div className="w-2 h-2 bg-green-400 rounded-full animate-pulse"></div>
                    <span className="text-cyan-300 font-medium">{liveUsers} online</span>
                  </div>
                  <div className="agent-league-stat-item">
                    <div className="w-2 h-2 bg-purple-400 rounded-full animate-pulse"></div>
                    <span className="text-purple-300 font-medium">{agentConfig.powers.length} powers</span>
                  </div>
                </div>

                {/* Power Rangers Agent Image with standardized frame (glass + ring + soft shadow) */}
                <div className="flex flex-col items-center pt-6 pb-6 px-3">
                  <motion.div
                    className="relative mx-auto mt-3 h-28 w-28 rounded-xl bg-white/[0.03] ring-1 ring-white/10 shadow-lg shadow-black/20 mb-4"
                    whileHover={{ 
                      scale: shouldReduceMotion ? 1 : 1.05
                    }}
                    transition={{ duration: 0.25, type: "spring", stiffness: 220 }}
                  >
                    <AgentImage
<<<<<<< HEAD
                      agentId={agent.id}
                      agentName={agentConfig.personality.superheroName || agent.name}
                      fill
                      className="object-contain p-2"
                      fallbackContent={
                        <span className="text-2xl font-bold">{agentConfig.emoji || (agent.name?.[0] ?? "A")}</span>
                      }
=======

                      slug={agent.id}
                      alt={`${agentConfig.personality.superheroName || agent.name} Avatar`}
                      fill
                      className="object-contain p-2"


>>>>>>> 3eda2d09
                    />
                  </motion.div>

                  {/* Agent Name & Superhero Title */}
                  <motion.h3 
                    className="agent-league-name"
                    initial={{ opacity: 0, y: 10 }}
                    animate={{ opacity: 1, y: 0 }}
                    transition={{ delay: 0.2 }}
                  >
                    {agentConfig.personality.superheroName || agent.name}
                  </motion.h3>

                  {/* Catchphrase */}
                  <motion.p 
                    className="agent-league-catchphrase"
                    initial={{ opacity: 0 }}
                    animate={{ opacity: 1 }}
                    transition={{ delay: 0.3 }}
                  >
                    "{agentConfig.personality.catchphrase}"
                  </motion.p>

                  {/* Capability Icons */}
                  <motion.div 
                    className="agent-league-capabilities"
                    initial={{ opacity: 0, scale: 0.8 }}
                    animate={{ opacity: 1, scale: 1 }}
                    transition={{ delay: 0.4 }}
                  >
                    {agentConfig.capabilities.slice(0, 3).map((capability, idx) => (
                      <div 
                        key={idx}
                        className="agent-league-capability-item"
                        title={capability.category}
                      >
                        {getCapabilityIcon(capability.category)}
                        <span className="agent-league-capability-text">{capability.category.split(' ')[0]}</span>
                      </div>
                    ))}
                  </motion.div>
                </div>

                {/* Action Buttons */}
                <motion.div 
                    className="mt-auto"
                    initial={{ opacity: 0, y: 10 }}
                    animate={{ opacity: 1, y: 0 }}
                    transition={{ delay: 0.6 }}
                  >
                    <div className="agent-league-button-grid">
              {agentSupportsChat(agent.id) && (
                <motion.button
                  onClick={(e) => {
                    e.stopPropagation(); // Prevent card click
                    if (onChat) {
                      onChat(agent);
                    } else {
                      // Route to canonical backstory per homepage spec
                      router.push(agentPath(agent.id, 'backstory'));
                    }
                  }}
                  className="agent-league-chat-button"
                  whileHover={{ scale: 1.05 }}
                  whileTap={{ scale: 0.95 }}
                >
                  <MessageCircle className="w-4 h-4" />
                  Chat
                </motion.button>
              )}
              
              <motion.button
                onClick={(e) => {
                  e.stopPropagation(); // Prevent card click
                  if (onInfoClick) {
                    onInfoClick(agent);
                  } else if (onInfo) {
                    onInfo(agent);
                  } else {

                    router.push(agentPath(agent.id, 'backstory'));
                  }
                }}
                className="agent-league-info-button"
                whileHover={{ scale: 1.05 }}
                whileTap={{ scale: 0.95 }}
              >
                <Info className="w-4 h-4" />
                Info
              </motion.button>
            </div>
            
            <motion.button
              onClick={(e) => {
                e.stopPropagation(); // Prevent card click
                if (onClick) {
                  onClick(agent);
                } else if (onLaunch) {
                  onLaunch(agent);
                } else {
                  // Navigate to agent backstory per canonical spec
                  router.push(agentPath(agent.id, 'backstory'));
                }
              }}
              className="agent-league-launch-button"
              whileHover={{ scale: 1.03 }}
              whileTap={{ scale: 0.97 }}
            >
              <Rocket className="w-4 h-4" />
              Launch Agent
            </motion.button>
          </motion.div>

          {/* Power Rangers Cosmic Hover Effects */}
          <motion.div 
            className="agent-league-hover-effect"
            animate={{
              background: [
                'linear-gradient(45deg, rgba(48, 213, 200, 0.05), rgba(168, 85, 247, 0.1), rgba(59, 130, 246, 0.05))',
                'linear-gradient(45deg, rgba(168, 85, 247, 0.1), rgba(59, 130, 246, 0.05), rgba(48, 213, 200, 0.05))',
                'linear-gradient(45deg, rgba(59, 130, 246, 0.05), rgba(48, 213, 200, 0.05), rgba(168, 85, 247, 0.1))'
              ]
            }}
            transition={{
              duration: 4,
              repeat: Infinity,
              ease: "easeInOut"
            }}
          />
        </motion.div>
      </CardBase>
      </motion.div>
    </AgentErrorBoundary>
  );
};

export default AgentLeagueCard;<|MERGE_RESOLUTION|>--- conflicted
+++ resolved
@@ -253,15 +253,6 @@
                     transition={{ duration: 0.25, type: "spring", stiffness: 220 }}
                   >
                     <AgentImage
-<<<<<<< HEAD
-                      agentId={agent.id}
-                      agentName={agentConfig.personality.superheroName || agent.name}
-                      fill
-                      className="object-contain p-2"
-                      fallbackContent={
-                        <span className="text-2xl font-bold">{agentConfig.emoji || (agent.name?.[0] ?? "A")}</span>
-                      }
-=======
 
                       slug={agent.id}
                       alt={`${agentConfig.personality.superheroName || agent.name} Avatar`}
@@ -269,7 +260,6 @@
                       className="object-contain p-2"
 
 
->>>>>>> 3eda2d09
                     />
                   </motion.div>
 
