--- conflicted
+++ resolved
@@ -267,19 +267,6 @@
                       className="object-contain p-2"
                       onError={(e) => {
                         const target = e.target as HTMLImageElement;
-<<<<<<< HEAD
-                        // First try -nobg.png of same slug
-                        const slug = agent?.imageSlug || agent?.id;
-                        if (slug && !target.dataset.fallbackTried) {
-                          target.dataset.fallbackTried = '1';
-                          target.src = `/images/agents/${slug}-nobg.png`;
-                          return;
-                        }
-                        // Otherwise hide and show emoji fallback
-                        target.style.display = 'none';
-                        const fallback = target.nextElementSibling as HTMLDivElement;
-                        if (fallback) fallback.style.display = 'flex';
-=======
                         if (process.env.NODE_ENV === 'development') {
                           console.warn(`[AgentLeagueCard] Image failed to load for agent ${agent.id}: ${target.src}`);
                         }
@@ -292,7 +279,6 @@
                           const fallback = target.nextElementSibling as HTMLDivElement;
                           if (fallback) fallback.style.display = 'flex';
                         }
->>>>>>> 6163a469
                       }}
                     />
                     <div 
@@ -378,8 +364,8 @@
                   } else if (onInfo) {
                     onInfo(agent);
                   } else {
-                    // Route to agent backstory modal using canonical routing
-                    router.push(`${agentPath(agent.id)}?tab=backstory`);
+                    // Route to dedicated agent backstory page
+                    router.push(agentPath(agent.id, 'backstory'));
                   }
                 }}
                 className="agent-league-info-button"
