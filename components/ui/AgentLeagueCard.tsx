'use client';

import React, { useState, useEffect } from 'react';
import { useRouter } from 'next/navigation';
import Image from 'next/image';
import { motion, AnimatePresence } from 'framer-motion';
import { MessageCircle, Info, Rocket, Star, TrendingUp, Users, Zap } from 'lucide-react';
import { Agent } from '@/types/agent';
import { getAgentImagePath, getAgentEmoji } from '@/utils/agentUtils';
import { agentBackstories } from '@/lib/agents/agentBackstories';
import AgentLaunchButton from '@/components/agents/AgentLaunchButton';
import { agentIntelligenceEngine, type AgentIntelligence, type PredictiveInsight } from '@/lib/agents/agentIntelligence';
import CosmicButton from '@/components/shared/CosmicButton';

interface AgentLeagueCardProps {
  agent: Agent;
  index?: number;
  className?: string;
  onChat?: (agent: Agent) => void;
  onInfo?: (agent: Agent) => void;
  onHandoff?: (agent: Agent) => void;
  onLaunch?: (agent: Agent) => void;
  isRecommended?: boolean;
  userProgress?: number;
  userMastery?: number;
  showIntelligence?: boolean;
}

const AgentLeagueCard: React.FC<AgentLeagueCardProps & { selected?: boolean }> = ({
  agent,
  index = 0,
  className = '',
  onChat,
  onInfo,
  onLaunch,
  onHandoff,
  selected = false,
  isRecommended = false,
  userProgress = 0,
  userMastery = 0,
  showIntelligence = true
}) => {
  const [liveUsers, setLiveUsers] = useState(Math.floor(Math.random() * 89) + 12);
  const [urgencySpots, setUrgencySpots] = useState(Math.floor(Math.random() * 47) + 23);
  const [showBackstoryModal, setShowBackstoryModal] = useState(false);
  const cardRef = React.useRef<HTMLDivElement>(null);
  const backstory = agentBackstories[agent.id] || null;
  const router = useRouter();
  const [isHovered, setIsHovered] = useState(false);

  // Phase 4: Get agent intelligence
  const [agentIntelligence, setAgentIntelligence] = useState<AgentIntelligence | null>(null);
  const [predictiveInsights, setPredictiveInsights] = useState<PredictiveInsight[]>([]);

  useEffect(() => {
    if (showIntelligence) {
      // Load agent intelligence
      const intelligence = agentIntelligenceEngine.getAgentIntelligence(agent.id);
      setAgentIntelligence(intelligence);

      // Load predictive insights
      const loadInsights = async () => {
        const insights = await agentIntelligenceEngine.generatePredictiveInsights(agent.id, 7);
        setPredictiveInsights(insights);
      };
      loadInsights();
    }
  }, [agent.id, showIntelligence]);

  // Live metrics animation
  useEffect(() => {
    const interval = setInterval(() => {
      setLiveUsers(prev => Math.max(1, prev + Math.floor(Math.random() * 3) - 1));
      if (Math.random() > 0.7) {
        setUrgencySpots(prev => Math.max(1, prev - 1));
      }
    }, 15000);
    return () => clearInterval(interval);
  }, []);

  // Agent League Card now uses clean nobg-skrblai.webp images with modern UI
  const agentImagePath = getAgentImagePath(agent, "nobg");

  // Image error handler
  const handleImageError = (event: React.SyntheticEvent<HTMLImageElement, Event>) => {
    console.error('[AgentLeagueCard] Failed to load agent image:', agentImagePath, 'for agent:', agent.id);
    event.currentTarget.onerror = null;
    event.currentTarget.src = '/images/agents-default-nobg-skrblai.webp';
  };

  // Button action handlers
  const handleCardClick = (e: React.MouseEvent) => {
    e.preventDefault();
    // Card click goes to agent backstory by default
    router.push(`/agent-backstory/${agent.id}`);
  };

  const handleLearnClick = (e: React.MouseEvent) => {
    e.stopPropagation();
    if (backstory) {
      setShowBackstoryModal(true);
    } else if (onInfo) {
      onInfo(agent);
    } else {
      router.push(`/agent-backstory/${agent.id}`);
    }
  };

  const handleChatClick = (e: React.MouseEvent) => {
    e.stopPropagation();
    if (onChat) {
      onChat(agent);
    } else {
      // Navigate to agent backstory which has chat functionality
      router.push(`/agent-backstory/${agent.id}`);
    }
  };

  const handleLaunchClick = (e: React.MouseEvent) => {
    e.stopPropagation();
    if (onLaunch) {
      onLaunch(agent);
    } else if (onHandoff) {
      onHandoff(agent);
    } else {
      // Route to agent service page
      router.push(`/services/${agent.id}`);
    }
  };

  return (
    <>
      <motion.div
        ref={cardRef}
        role="group"
        aria-label={`${agent.name} agent card`}
        tabIndex={0}
        initial={{ opacity: 0, y: 24, scale: 0.95 }}
        animate={{
          opacity: 1,
          y: [0, -4, 0, 4, 0], // gentle levitation
          scale: 1,
          rotateY: [0, 2, 0, -2, 0], // subtle cosmic sway
          transition: {
            y: { duration: 8, repeat: Infinity, repeatType: 'mirror', ease: 'easeInOut' as const },
            rotateY: { duration: 12, repeat: Infinity, repeatType: 'mirror', ease: 'easeInOut' as const },
            opacity: { duration: 0.6 },
            scale: { duration: 0.6 },
          }
        }}
        whileHover={{ 
          scale: 1.02, 
          rotateY: 0, 
          rotateX: 0, 
          transition: { duration: 0.3 }
        }}
        whileFocus={{ scale: 1.01 }}
        transition={{ type: 'spring', stiffness: 120, delay: 0.05 * index }}
        className={`relative w-full h-full flex flex-col ${className}`}
        onMouseEnter={() => setIsHovered(true)}
        onMouseLeave={() => setIsHovered(false)}
        onClick={handleCardClick}
      >
        {/* Agent Header (Like Services) */}
        <div className="flex flex-col items-center mb-4">
          {/* Agent Image - Fixed size like Services */}
          <div className="relative w-24 h-24 sm:w-28 sm:h-28 md:w-32 md:h-32 mb-3">
            <img
              src={agentImagePath}
              alt={`${agent.name} AI Agent`}
              className="w-full h-full object-contain"
              onError={handleImageError}
              loading="lazy"
            />
            
            {/* Agent Intelligence Overlay */}
            {showIntelligence && agentIntelligence && (
              <motion.div
                className="absolute top-0 left-0 z-10"
                initial={{ opacity: 0, y: -10 }}
                animate={{ opacity: 1, y: 0 }}
                transition={{ delay: 0.3 + 0.05 * index }}
              >
                <div className="bg-black/80 backdrop-blur-sm rounded-lg p-2 border border-purple-500/30 max-w-[120px]">
                  <div className="flex items-center justify-between text-xs">
                    <div className="text-purple-400 font-semibold flex items-center gap-1">
                      <div className="w-1.5 h-1.5 bg-purple-400 rounded-full animate-pulse"></div>
                      IQ: {agentIntelligence.intelligenceLevel}
                    </div>
                  </div>
                  <div className="text-xs text-yellow-400 font-semibold mt-1 capitalize">
                    {agentIntelligence.autonomyLevel}
                  </div>
                </div>
              </motion.div>
            )}

            {/* Predictive Insights Overlay (on hover) */}
            {showIntelligence && isHovered && predictiveInsights.length > 0 && (
              <motion.div
                className="absolute top-0 right-0 z-20"
                initial={{ opacity: 0, y: -10 }}
                animate={{ opacity: 1, y: 0 }}
                exit={{ opacity: 0, y: -10 }}
              >
                <div className="bg-gradient-to-br from-gray-900/95 to-purple-900/95 backdrop-blur-sm rounded-lg p-3 border border-cyan-500/50 shadow-xl max-w-[180px]">
                  <div className="text-xs text-cyan-400 font-semibold mb-2 flex items-center gap-1">
                    🔮 Insights
                  </div>
                  {predictiveInsights.slice(0, 1).map((insight, idx) => (
                    <div key={idx} className="text-xs text-gray-300 mb-1">
                      <span className="text-yellow-400 font-medium capitalize">
                        {insight.domain.replace('_', ' ')}:
                      </span>
                      <span className="ml-1 block">{insight.insight.slice(0, 35)}...</span>
                      <div className="text-xs text-green-400 mt-0.5">
                        {Math.round(insight.probability * 100)}% confidence
                      </div>
                    </div>
                  ))}
                </div>
              </motion.div>
            )}
          </div>

          {/* Agent Name and Description */}
          <h3 className="text-xl font-bold text-white min-h-[2.5rem] break-words text-center mb-1">
            {agent.name}
          </h3>
          {agent.description && (
            <p className="text-gray-400 text-sm text-center mb-2">
              {agent.description}
            </p>
          )}
        </div>

<<<<<<< HEAD
        {/* Agent Info Section */}
        <div className="relative w-full h-[40%] p-4 flex flex-col justify-between">
          {/* Agent Name */}
          <motion.div
            className="text-center mb-3"
            initial={{ opacity: 0, y: 10 }}
            animate={{ opacity: 1, y: 0 }}
            transition={{ delay: 0.15 + 0.05 * index }}
          >
            <h3 className="text-lg md:text-xl font-bold bg-gradient-to-r from-electric-blue via-teal-400 to-electric-blue bg-clip-text text-transparent text-center whitespace-normal break-words no-text-cutoff">
              {agent.name}
            </h3>
            {agent.description && (
              <p className="text-xs text-gray-300 mt-1 line-clamp-2">
                {agent.description}
              </p>
            )}
          </motion.div>

          {/* Action Buttons */}
          <div className="flex gap-2 justify-center">
            {/* LEARN Button */}
            <motion.button
              className="flex-1 px-3 py-2 rounded-lg bg-gradient-to-r from-cyan-600/80 to-blue-600/80 hover:from-cyan-500 hover:to-blue-500 text-white text-xs font-bold border border-cyan-400/30 focus:outline-none focus-visible:ring-2 focus-visible:ring-cyan-400/80 focus:ring-offset-2 focus:ring-offset-transparent transition-all duration-200"
              onClick={(e) => handleLearnClick(e)}
              aria-label={`Learn about ${agent.name}`}
              tabIndex={0}
              whileHover={{ scale: 1.02 }}
              whileTap={{ scale: 0.98 }}
            >
              LEARN
            </motion.button>
            
            {/* CHAT Button */}
            <motion.button
              className="flex-1 px-3 py-2 rounded-lg bg-gradient-to-r from-purple-600/80 to-pink-600/80 hover:from-purple-500 hover:to-pink-500 text-white text-xs font-bold border border-purple-400/30 focus:outline-none focus-visible:ring-2 focus-visible:ring-purple-400/80 focus:ring-offset-2 focus:ring-offset-transparent transition-all duration-200"
              onClick={(e) => handleChatClick(e)}
              aria-label={`Chat with ${agent.name}`}
              tabIndex={0}
              whileHover={{ scale: 1.02 }}
              whileTap={{ scale: 0.98 }}
            >
              CHAT
            </motion.button>
            
            {/* LAUNCH Button */}
            <motion.button
              className="flex-1 px-3 py-2 rounded-lg bg-gradient-to-r from-green-600/80 to-emerald-600/80 hover:from-green-500 hover:to-emerald-500 text-white text-xs font-bold border border-green-400/30 focus:outline-none focus-visible:ring-2 focus-visible:ring-green-400/80 focus:ring-offset-2 focus:ring-offset-transparent transition-all duration-200"
              onClick={(e) => handleLaunchClick(e)}
              aria-label={`Launch ${agent.name}`}
              tabIndex={0}
              whileHover={{ scale: 1.02 }}
              whileTap={{ scale: 0.98 }}
            >
              LAUNCH
            </motion.button>
=======
        {/* Agent Stats Section - Matching Services Page Style */}
        {showIntelligence && agentIntelligence && (
          <div className="mt-auto pt-4 border-t border-cyan-400/20">
            <div className="flex flex-row gap-6 justify-center">
              <div className="flex flex-col items-center">
                <span className="text-lg font-bold text-purple-400">{agentIntelligence.intelligenceLevel}</span>
                <span className="text-xs text-gray-400">IQ Level</span>
              </div>
              <div className="flex flex-col items-center">
                <span className="text-lg font-bold text-green-400">{liveUsers}</span>
                <span className="text-xs text-gray-400">Users Active</span>
              </div>
              <div className="flex flex-col items-center">
                <span className="text-lg font-bold text-cyan-400">{urgencySpots}</span>
                <span className="text-xs text-gray-400">Tasks Queue</span>
              </div>
            </div>
>>>>>>> e6fb2fb6
          </div>
        )}

        {/* Action Buttons */}
        <div className="flex gap-2 mt-4">
          <CosmicButton
            variant="secondary"
            size="sm"
            onClick={handleLearnClick}
            className="flex-1 text-xs font-bold"
          >
            LEARN
          </CosmicButton>
          
          <CosmicButton
            variant="primary"
            size="sm"
            onClick={handleChatClick}
            className="flex-1 text-xs font-bold"
          >
            CHAT
          </CosmicButton>
          
          <CosmicButton
            variant="accent"
            size="sm"
            onClick={handleLaunchClick}
            className="flex-1 text-xs font-bold"
          >
            LAUNCH
          </CosmicButton>
        </div>
      </motion.div>

      {/* Enhanced Backstory Modal */}
      <AnimatePresence>
        {showBackstoryModal && backstory && (
          <motion.div
            className="fixed inset-0 z-50 flex items-center justify-center bg-black/80 backdrop-blur-sm"
            initial={{ opacity: 0 }}
            animate={{ opacity: 1 }}
            exit={{ opacity: 0 }}
            onClick={() => setShowBackstoryModal(false)}
          >
            <motion.div
              className="relative w-full max-w-md mx-4 p-6 rounded-2xl bg-gradient-to-br from-slate-800/95 to-purple-900/95 backdrop-blur-xl border border-purple-500/30 shadow-2xl"
              initial={{ opacity: 0, scale: 0.9, y: 20 }}
              animate={{ opacity: 1, scale: 1, y: 0 }}
              exit={{ opacity: 0, scale: 0.9, y: 20 }}
              onClick={(e) => e.stopPropagation()}
            >
              {/* Close button */}
              <button
                onClick={() => setShowBackstoryModal(false)}
                className="absolute top-4 right-4 text-gray-400 hover:text-white text-xl focus:outline-none"
                aria-label="Close backstory"
              >
                ×
              </button>

              {/* Enhanced Backstory Content */}
              <div className="text-center">
                <h4 className="text-xl font-extrabold mb-2 bg-gradient-to-r from-fuchsia-400 via-electric-blue to-teal-400 bg-clip-text text-transparent">
                  {backstory.superheroName}
                </h4>
                <div className="text-sm text-fuchsia-200 mb-3">{`"${backstory.catchphrase}"`}</div>
                <div className="text-sm mb-3 text-gray-300">{backstory.origin}</div>
                
                {/* Powers */}
                <div className="flex flex-wrap gap-2 justify-center mb-3">
                  {backstory.powers.map((power, i) => (
                    <span key={i} className="px-2 py-1 rounded-full bg-fuchsia-800/30 text-xs font-bold border border-fuchsia-400/30 text-fuchsia-200">
                      {power}
                    </span>
                  ))}
                </div>
                
                {/* Stats */}
                <div className="text-xs text-fuchsia-300 mb-1">
                  Weakness: <span className="font-semibold text-white">{backstory.weakness}</span>
                </div>
                <div className="text-xs text-teal-300 mb-3">
                  Nemesis: <span className="font-semibold text-white">{backstory.nemesis}</span>
                </div>
                
                {/* Backstory */}
                <div className="text-xs text-gray-200 mb-4 max-h-32 overflow-y-auto">
                  {backstory.backstory}
                </div>
                
                {/* Action Buttons */}
                <div className="flex gap-2">
                  <CosmicButton
                    variant="primary"
                    onClick={() => {
                      setShowBackstoryModal(false);
                      handleChatClick({ stopPropagation: () => {} } as any);
                    }}
                    className="flex-1"
                  >
                    Chat Now
                  </CosmicButton>
                  <CosmicButton
                    variant="accent"
                    onClick={() => {
                      setShowBackstoryModal(false);
                      handleLaunchClick({ stopPropagation: () => {} } as any);
                    }}
                    className="flex-1"
                  >
                    Launch Agent
                  </CosmicButton>
                </div>
              </div>
            </motion.div>
          </motion.div>
        )}
      </AnimatePresence>
    </>
  );
};

export default AgentLeagueCard;<|MERGE_RESOLUTION|>--- conflicted
+++ resolved
@@ -234,64 +234,6 @@
           )}
         </div>
 
-<<<<<<< HEAD
-        {/* Agent Info Section */}
-        <div className="relative w-full h-[40%] p-4 flex flex-col justify-between">
-          {/* Agent Name */}
-          <motion.div
-            className="text-center mb-3"
-            initial={{ opacity: 0, y: 10 }}
-            animate={{ opacity: 1, y: 0 }}
-            transition={{ delay: 0.15 + 0.05 * index }}
-          >
-            <h3 className="text-lg md:text-xl font-bold bg-gradient-to-r from-electric-blue via-teal-400 to-electric-blue bg-clip-text text-transparent text-center whitespace-normal break-words no-text-cutoff">
-              {agent.name}
-            </h3>
-            {agent.description && (
-              <p className="text-xs text-gray-300 mt-1 line-clamp-2">
-                {agent.description}
-              </p>
-            )}
-          </motion.div>
-
-          {/* Action Buttons */}
-          <div className="flex gap-2 justify-center">
-            {/* LEARN Button */}
-            <motion.button
-              className="flex-1 px-3 py-2 rounded-lg bg-gradient-to-r from-cyan-600/80 to-blue-600/80 hover:from-cyan-500 hover:to-blue-500 text-white text-xs font-bold border border-cyan-400/30 focus:outline-none focus-visible:ring-2 focus-visible:ring-cyan-400/80 focus:ring-offset-2 focus:ring-offset-transparent transition-all duration-200"
-              onClick={(e) => handleLearnClick(e)}
-              aria-label={`Learn about ${agent.name}`}
-              tabIndex={0}
-              whileHover={{ scale: 1.02 }}
-              whileTap={{ scale: 0.98 }}
-            >
-              LEARN
-            </motion.button>
-            
-            {/* CHAT Button */}
-            <motion.button
-              className="flex-1 px-3 py-2 rounded-lg bg-gradient-to-r from-purple-600/80 to-pink-600/80 hover:from-purple-500 hover:to-pink-500 text-white text-xs font-bold border border-purple-400/30 focus:outline-none focus-visible:ring-2 focus-visible:ring-purple-400/80 focus:ring-offset-2 focus:ring-offset-transparent transition-all duration-200"
-              onClick={(e) => handleChatClick(e)}
-              aria-label={`Chat with ${agent.name}`}
-              tabIndex={0}
-              whileHover={{ scale: 1.02 }}
-              whileTap={{ scale: 0.98 }}
-            >
-              CHAT
-            </motion.button>
-            
-            {/* LAUNCH Button */}
-            <motion.button
-              className="flex-1 px-3 py-2 rounded-lg bg-gradient-to-r from-green-600/80 to-emerald-600/80 hover:from-green-500 hover:to-emerald-500 text-white text-xs font-bold border border-green-400/30 focus:outline-none focus-visible:ring-2 focus-visible:ring-green-400/80 focus:ring-offset-2 focus:ring-offset-transparent transition-all duration-200"
-              onClick={(e) => handleLaunchClick(e)}
-              aria-label={`Launch ${agent.name}`}
-              tabIndex={0}
-              whileHover={{ scale: 1.02 }}
-              whileTap={{ scale: 0.98 }}
-            >
-              LAUNCH
-            </motion.button>
-=======
         {/* Agent Stats Section - Matching Services Page Style */}
         {showIntelligence && agentIntelligence && (
           <div className="mt-auto pt-4 border-t border-cyan-400/20">
@@ -309,38 +251,47 @@
                 <span className="text-xs text-gray-400">Tasks Queue</span>
               </div>
             </div>
->>>>>>> e6fb2fb6
           </div>
         )}
 
-        {/* Action Buttons */}
-        <div className="flex gap-2 mt-4">
-          <CosmicButton
-            variant="secondary"
-            size="sm"
-            onClick={handleLearnClick}
-            className="flex-1 text-xs font-bold"
-          >
-            LEARN
-          </CosmicButton>
-          
-          <CosmicButton
-            variant="primary"
-            size="sm"
-            onClick={handleChatClick}
-            className="flex-1 text-xs font-bold"
-          >
-            CHAT
-          </CosmicButton>
-          
-          <CosmicButton
-            variant="accent"
-            size="sm"
-            onClick={handleLaunchClick}
-            className="flex-1 text-xs font-bold"
-          >
-            LAUNCH
-          </CosmicButton>
+          {/* Action Buttons */}
+          <div className="flex gap-2 justify-center">
+            {/* LEARN Button */}
+            <motion.button
+              className="flex-1 px-3 py-2 rounded-lg bg-gradient-to-r from-cyan-600/80 to-blue-600/80 hover:from-cyan-500 hover:to-blue-500 text-white text-xs font-bold border border-cyan-400/30 focus:outline-none focus-visible:ring-2 focus-visible:ring-cyan-400/80 focus:ring-offset-2 focus:ring-offset-transparent transition-all duration-200"
+              onClick={handleLearnClick}
+              aria-label={`Learn about ${agent.name}`}
+              tabIndex={0}
+              whileHover={{ scale: 1.02 }}
+              whileTap={{ scale: 0.98 }}
+            >
+              LEARN
+            </motion.button>
+            
+            {/* CHAT Button */}
+            <motion.button
+              className="flex-1 px-3 py-2 rounded-lg bg-gradient-to-r from-purple-600/80 to-pink-600/80 hover:from-purple-500 hover:to-pink-500 text-white text-xs font-bold border border-purple-400/30 focus:outline-none focus-visible:ring-2 focus-visible:ring-purple-400/80 focus:ring-offset-2 focus:ring-offset-transparent transition-all duration-200"
+              onClick={handleChatClick}
+              aria-label={`Chat with ${agent.name}`}
+              tabIndex={0}
+              whileHover={{ scale: 1.02 }}
+              whileTap={{ scale: 0.98 }}
+            >
+              CHAT
+            </motion.button>
+            
+            {/* LAUNCH Button */}
+            <motion.button
+              className="flex-1 px-3 py-2 rounded-lg bg-gradient-to-r from-green-600/80 to-emerald-600/80 hover:from-green-500 hover:to-emerald-500 text-white text-xs font-bold border border-green-400/30 focus:outline-none focus-visible:ring-2 focus-visible:ring-green-400/80 focus:ring-offset-2 focus:ring-offset-transparent transition-all duration-200"
+              onClick={handleLaunchClick}
+              aria-label={`Launch ${agent.name}`}
+              tabIndex={0}
+              whileHover={{ scale: 1.02 }}
+              whileTap={{ scale: 0.98 }}
+            >
+              LAUNCH
+            </motion.button>
+          </div>
         </div>
       </motion.div>
 
