--- conflicted
+++ resolved
@@ -25,7 +25,7 @@
   const categoryGradient = getCategoryColor(item.category);
 
   const handlePurchase = async () => {
-<<<<<<< HEAD
+
     // Analytics stub
     console.log('event:pricing_cta_click', { 
       plan: plan.id, 
@@ -76,7 +76,7 @@
     // } finally {
     //   setIsLoading(false);
     // }
-=======
+
     if (isLoading) return;
     
     setIsLoading(true);
@@ -85,7 +85,6 @@
     } finally {
       setIsLoading(false);
     }
->>>>>>> d64b618a
   };
 
   const getBadgeIcon = () => {
