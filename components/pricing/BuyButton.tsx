'use client';

import React, { useState } from 'react';
<<<<<<< HEAD
import { resolvePriceId } from '@/lib/stripe/priceResolver';
=======
import { readEnvAny } from '@/lib/env/readEnvAny';
import { FEATURE_FLAGS } from '@/lib/config/featureFlags';

/**
 * SKU to Environment Price ID resolver with current env names preferred
 * Supports the canonical naming convention with legacy fallbacks
 */
function resolvePriceIdFromSku(sku: string): string | undefined {
  const resolvers: Record<string, () => string | undefined> = {
    // === CURRENT ENV NAMES (PREFERRED) ===
    
    // Sports plans - prefer STARTER/PRO/ELITE naming
    sports_plan_starter: () => readEnvAny(
      'NEXT_PUBLIC_STRIPE_PRICE_STARTER',      // Current preferred
      'NEXT_PUBLIC_STRIPE_PRICE_SPORTS_STARTER', // Legacy fallback
      'NEXT_PUBLIC_STRIPE_PRICE_SPORTS_STARTER_M',
      'NEXT_PUBLIC_STRIPE_PRICE_ROOKIE',
      'NEXT_PUBLIC_STRIPE_PRICE_ROOKIE_M'
    ),
    sports_plan_pro: () => readEnvAny(
      'NEXT_PUBLIC_STRIPE_PRICE_PRO',          // Current preferred
      'NEXT_PUBLIC_STRIPE_PRICE_SPORTS_PRO',   // Legacy fallback
      'NEXT_PUBLIC_STRIPE_PRICE_SPORTS_PRO_M',
      'NEXT_PUBLIC_STRIPE_PRICE_ALLSTAR',
      'NEXT_PUBLIC_STRIPE_PRICE_ALLSTAR_M'
    ),
    sports_plan_elite: () => readEnvAny(
      'NEXT_PUBLIC_STRIPE_PRICE_ELITE',        // Current preferred
      'NEXT_PUBLIC_STRIPE_PRICE_SPORTS_ELITE', // Legacy fallback
      'NEXT_PUBLIC_STRIPE_PRICE_SPORTS_ELITE_M'
    ),
    
    // Business plans - prefer BIZ_STARTER/PRO/ELITE naming
    biz_plan_starter: () => readEnvAny(
      'NEXT_PUBLIC_STRIPE_PRICE_BIZ_STARTER',   // Current preferred
      'NEXT_PUBLIC_STRIPE_PRICE_BIZ_STARTER_M'  // Legacy _M fallback
    ),
    biz_plan_pro: () => readEnvAny(
      'NEXT_PUBLIC_STRIPE_PRICE_BIZ_PRO',       // Current preferred
      'NEXT_PUBLIC_STRIPE_PRICE_BIZ_PRO_M'      // Legacy _M fallback
    ),
    biz_plan_elite: () => readEnvAny(
      'NEXT_PUBLIC_STRIPE_PRICE_BIZ_ELITE',     // Current preferred
      'NEXT_PUBLIC_STRIPE_PRICE_BIZ_ELITE_M'    // Legacy _M fallback
    ),
    
    // Add-ons - prefer ADDON_* naming (no _M required)
    sports_addon_scans10: () => readEnvAny(
      'NEXT_PUBLIC_STRIPE_PRICE_ADDON_SCANS10',
      'NEXT_PUBLIC_STRIPE_PRICE_ADDON_SCANS10_M'
    ),
    sports_addon_video: () => readEnvAny(
      'NEXT_PUBLIC_STRIPE_PRICE_ADDON_VIDEO',
      'NEXT_PUBLIC_STRIPE_PRICE_ADDON_VIDEO_M'
    ),
    sports_addon_emotion: () => readEnvAny(
      'NEXT_PUBLIC_STRIPE_PRICE_ADDON_EMOTION',
      'NEXT_PUBLIC_STRIPE_PRICE_ADDON_EMOTION_M'
    ),
    sports_addon_nutrition: () => readEnvAny(
      'NEXT_PUBLIC_STRIPE_PRICE_ADDON_NUTRITION',
      'NEXT_PUBLIC_STRIPE_PRICE_ADDON_NUTRITION_M'
    ),
    sports_addon_foundation: () => readEnvAny(
      'NEXT_PUBLIC_STRIPE_PRICE_ADDON_FOUNDATION',
      'NEXT_PUBLIC_STRIPE_PRICE_ADDON_FOUNDATION_M'
    ),
    
    // Business add-ons
    biz_addon_adv_analytics: () => readEnvAny(
      'NEXT_PUBLIC_STRIPE_PRICE_ADDON_ADV_ANALYTICS',
      'NEXT_PUBLIC_STRIPE_PRICE_BIZ_ADDON_ADV_ANALYTICS',
      'NEXT_PUBLIC_STRIPE_PRICE_BIZ_ADDON_ADV_ANALYTICS_M'
    ),
    biz_addon_automation: () => readEnvAny(
      'NEXT_PUBLIC_STRIPE_PRICE_ADDON_AUTOMATION',
      'NEXT_PUBLIC_STRIPE_PRICE_BIZ_ADDON_AUTOMATION',
      'NEXT_PUBLIC_STRIPE_PRICE_BIZ_ADDON_AUTOMATION_M'
    ),
    biz_addon_team_seat: () => readEnvAny(
      'NEXT_PUBLIC_STRIPE_PRICE_ADDON_SEAT',
      'NEXT_PUBLIC_STRIPE_PRICE_BIZ_ADDON_TEAM_SEAT',
      'NEXT_PUBLIC_STRIPE_PRICE_BIZ_ADDON_TEAM_SEAT_M'
    ),
    
    // === LEGACY COMPATIBILITY ===
    // Keep for backward compatibility but prefer current names above
    biz_plan_starter_m: () => readEnvAny('NEXT_PUBLIC_STRIPE_PRICE_BIZ_STARTER_M', 'NEXT_PUBLIC_STRIPE_PRICE_BIZ_STARTER'),
    biz_plan_pro_m: () => readEnvAny('NEXT_PUBLIC_STRIPE_PRICE_BIZ_PRO_M', 'NEXT_PUBLIC_STRIPE_PRICE_BIZ_PRO'),
    biz_plan_elite_m: () => readEnvAny('NEXT_PUBLIC_STRIPE_PRICE_BIZ_ELITE_M', 'NEXT_PUBLIC_STRIPE_PRICE_BIZ_ELITE'),
  };

  const resolver = resolvers[sku];
  if (!resolver) {
    return undefined;
  }

  const resolvedPriceId = resolver();
  
  // Development-safe logging
  if (process.env.NODE_ENV === 'development') {
    console.info(`[resolver] sku=${sku}, resolvedPriceId=${resolvedPriceId || 'NULL'}`);
  }
  
  return resolvedPriceId;
}
>>>>>>> 1eec200d

export function BuyButton({
  sku,
  isSubscription,
  vertical,
  successPath = "/pricing?success=1",
  cancelPath = "/pricing?canceled=1",
  children = "Get Started",
  disabledText = "Stripe Not Enabled",
  className = "",
}: {
  sku?: string;
  isSubscription: boolean;
  vertical: "sports" | "business";
  successPath?: string;
  cancelPath?: string;
  children?: React.ReactNode;
  disabledText?: string;
  className?: string;
}) {
  const [loading, setLoading] = useState(false);
  const stripeEnabled = FEATURE_FLAGS.ENABLE_STRIPE;

  // Check if SKU resolves to a valid price ID using unified resolver
  const resolvedPriceId = sku ? resolvePriceId(sku) : null;
  
  // Button enablement: disabled only if Stripe not enabled, missing SKU, or no price ID resolved
  const isDisabled = !stripeEnabled || !sku || !resolvedPriceId;

  if (isDisabled) {
    return (
      <button 
        className={`w-full py-3 px-4 bg-gray-600 text-gray-400 rounded-lg cursor-not-allowed font-medium ${className}`}
        disabled
      >
        {stripeEnabled ? disabledText : 'Stripe Disabled'}
      </button>
    );
  }

  const handleClick = async () => {
    if (loading) return;
    
    try {
      setLoading(true);
      
      // Determine mode based on SKU and isSubscription flag
      let mode: "subscription" | "payment" | "trial" | "contact";
      if (sku === "sports_trial_curiosity") {
        mode = "trial";
      } else if (sku?.includes("_plan_contact")) {
        mode = "contact";
      } else {
        mode = isSubscription ? "subscription" : "payment";
      }
      
      const response = await fetch("/api/checkout", {
        method: "POST",
        headers: { "content-type": "application/json" },
        body: JSON.stringify({
          sku,
          mode,
          vertical,
          successPath: vertical === "sports" ? "/sports?status=success" : successPath,
          cancelPath: vertical === "sports" ? "/sports?status=cancel" : cancelPath,
        }),
      });

      if (!response.ok) {
        const errorData = await response.text();
        console.error("Checkout failed:", errorData);
        throw new Error(`Checkout failed: ${response.status}`);
      }

      const { url } = await response.json();
      
      if (!url) {
        throw new Error("No checkout URL returned");
      }

      window.location.href = url;
    } catch (error) {
      console.error("Payment error:", error);
      setLoading(false);
      // Could show a toast or error message here
    }
  };

  return (
    <button
      className={`w-full py-3 px-4 bg-gradient-to-r from-cyan-500 to-blue-500 hover:from-cyan-400 hover:to-blue-400 text-white font-bold rounded-lg transition-all duration-200 shadow-lg hover:shadow-xl disabled:opacity-50 disabled:cursor-not-allowed ${className}`}
      disabled={loading}
      onClick={handleClick}
    >
      {loading ? "Redirecting…" : children}
    </button>
  );
}<|MERGE_RESOLUTION|>--- conflicted
+++ resolved
@@ -1,116 +1,8 @@
 'use client';
 
 import React, { useState } from 'react';
-<<<<<<< HEAD
 import { resolvePriceId } from '@/lib/stripe/priceResolver';
-=======
-import { readEnvAny } from '@/lib/env/readEnvAny';
 import { FEATURE_FLAGS } from '@/lib/config/featureFlags';
-
-/**
- * SKU to Environment Price ID resolver with current env names preferred
- * Supports the canonical naming convention with legacy fallbacks
- */
-function resolvePriceIdFromSku(sku: string): string | undefined {
-  const resolvers: Record<string, () => string | undefined> = {
-    // === CURRENT ENV NAMES (PREFERRED) ===
-    
-    // Sports plans - prefer STARTER/PRO/ELITE naming
-    sports_plan_starter: () => readEnvAny(
-      'NEXT_PUBLIC_STRIPE_PRICE_STARTER',      // Current preferred
-      'NEXT_PUBLIC_STRIPE_PRICE_SPORTS_STARTER', // Legacy fallback
-      'NEXT_PUBLIC_STRIPE_PRICE_SPORTS_STARTER_M',
-      'NEXT_PUBLIC_STRIPE_PRICE_ROOKIE',
-      'NEXT_PUBLIC_STRIPE_PRICE_ROOKIE_M'
-    ),
-    sports_plan_pro: () => readEnvAny(
-      'NEXT_PUBLIC_STRIPE_PRICE_PRO',          // Current preferred
-      'NEXT_PUBLIC_STRIPE_PRICE_SPORTS_PRO',   // Legacy fallback
-      'NEXT_PUBLIC_STRIPE_PRICE_SPORTS_PRO_M',
-      'NEXT_PUBLIC_STRIPE_PRICE_ALLSTAR',
-      'NEXT_PUBLIC_STRIPE_PRICE_ALLSTAR_M'
-    ),
-    sports_plan_elite: () => readEnvAny(
-      'NEXT_PUBLIC_STRIPE_PRICE_ELITE',        // Current preferred
-      'NEXT_PUBLIC_STRIPE_PRICE_SPORTS_ELITE', // Legacy fallback
-      'NEXT_PUBLIC_STRIPE_PRICE_SPORTS_ELITE_M'
-    ),
-    
-    // Business plans - prefer BIZ_STARTER/PRO/ELITE naming
-    biz_plan_starter: () => readEnvAny(
-      'NEXT_PUBLIC_STRIPE_PRICE_BIZ_STARTER',   // Current preferred
-      'NEXT_PUBLIC_STRIPE_PRICE_BIZ_STARTER_M'  // Legacy _M fallback
-    ),
-    biz_plan_pro: () => readEnvAny(
-      'NEXT_PUBLIC_STRIPE_PRICE_BIZ_PRO',       // Current preferred
-      'NEXT_PUBLIC_STRIPE_PRICE_BIZ_PRO_M'      // Legacy _M fallback
-    ),
-    biz_plan_elite: () => readEnvAny(
-      'NEXT_PUBLIC_STRIPE_PRICE_BIZ_ELITE',     // Current preferred
-      'NEXT_PUBLIC_STRIPE_PRICE_BIZ_ELITE_M'    // Legacy _M fallback
-    ),
-    
-    // Add-ons - prefer ADDON_* naming (no _M required)
-    sports_addon_scans10: () => readEnvAny(
-      'NEXT_PUBLIC_STRIPE_PRICE_ADDON_SCANS10',
-      'NEXT_PUBLIC_STRIPE_PRICE_ADDON_SCANS10_M'
-    ),
-    sports_addon_video: () => readEnvAny(
-      'NEXT_PUBLIC_STRIPE_PRICE_ADDON_VIDEO',
-      'NEXT_PUBLIC_STRIPE_PRICE_ADDON_VIDEO_M'
-    ),
-    sports_addon_emotion: () => readEnvAny(
-      'NEXT_PUBLIC_STRIPE_PRICE_ADDON_EMOTION',
-      'NEXT_PUBLIC_STRIPE_PRICE_ADDON_EMOTION_M'
-    ),
-    sports_addon_nutrition: () => readEnvAny(
-      'NEXT_PUBLIC_STRIPE_PRICE_ADDON_NUTRITION',
-      'NEXT_PUBLIC_STRIPE_PRICE_ADDON_NUTRITION_M'
-    ),
-    sports_addon_foundation: () => readEnvAny(
-      'NEXT_PUBLIC_STRIPE_PRICE_ADDON_FOUNDATION',
-      'NEXT_PUBLIC_STRIPE_PRICE_ADDON_FOUNDATION_M'
-    ),
-    
-    // Business add-ons
-    biz_addon_adv_analytics: () => readEnvAny(
-      'NEXT_PUBLIC_STRIPE_PRICE_ADDON_ADV_ANALYTICS',
-      'NEXT_PUBLIC_STRIPE_PRICE_BIZ_ADDON_ADV_ANALYTICS',
-      'NEXT_PUBLIC_STRIPE_PRICE_BIZ_ADDON_ADV_ANALYTICS_M'
-    ),
-    biz_addon_automation: () => readEnvAny(
-      'NEXT_PUBLIC_STRIPE_PRICE_ADDON_AUTOMATION',
-      'NEXT_PUBLIC_STRIPE_PRICE_BIZ_ADDON_AUTOMATION',
-      'NEXT_PUBLIC_STRIPE_PRICE_BIZ_ADDON_AUTOMATION_M'
-    ),
-    biz_addon_team_seat: () => readEnvAny(
-      'NEXT_PUBLIC_STRIPE_PRICE_ADDON_SEAT',
-      'NEXT_PUBLIC_STRIPE_PRICE_BIZ_ADDON_TEAM_SEAT',
-      'NEXT_PUBLIC_STRIPE_PRICE_BIZ_ADDON_TEAM_SEAT_M'
-    ),
-    
-    // === LEGACY COMPATIBILITY ===
-    // Keep for backward compatibility but prefer current names above
-    biz_plan_starter_m: () => readEnvAny('NEXT_PUBLIC_STRIPE_PRICE_BIZ_STARTER_M', 'NEXT_PUBLIC_STRIPE_PRICE_BIZ_STARTER'),
-    biz_plan_pro_m: () => readEnvAny('NEXT_PUBLIC_STRIPE_PRICE_BIZ_PRO_M', 'NEXT_PUBLIC_STRIPE_PRICE_BIZ_PRO'),
-    biz_plan_elite_m: () => readEnvAny('NEXT_PUBLIC_STRIPE_PRICE_BIZ_ELITE_M', 'NEXT_PUBLIC_STRIPE_PRICE_BIZ_ELITE'),
-  };
-
-  const resolver = resolvers[sku];
-  if (!resolver) {
-    return undefined;
-  }
-
-  const resolvedPriceId = resolver();
-  
-  // Development-safe logging
-  if (process.env.NODE_ENV === 'development') {
-    console.info(`[resolver] sku=${sku}, resolvedPriceId=${resolvedPriceId || 'NULL'}`);
-  }
-  
-  return resolvedPriceId;
-}
->>>>>>> 1eec200d
 
 export function BuyButton({
   sku,
