--- conflicted
+++ resolved
@@ -28,15 +28,11 @@
   };
 
   return (
-<<<<<<< HEAD
+
     <div className="relative min-h-screen overflow-hidden ClientPageLayout">
       {/* Background Effects - RE-ENABLED FOR PHASE 2 TESTING */}
       <div className="absolute inset-0 z-0 opacity-40">
-=======
-    <div className="relative min-h-screen overflow-hidden">
-      {/* Background Effects - Only necessary floating particles */}
-      <div className="absolute inset-0 z-0 opacity-100">
->>>>>>> 88d75d44
+        
         <FloatingParticles />
       </div>
 
@@ -46,11 +42,7 @@
           initial={{ opacity: 0 }}
           animate={{ opacity: 1 }}
           transition={{ duration: 0.5 }}
-<<<<<<< HEAD
-          className="backdrop-blur-lg rounded-2xl shadow-xl border border-white/10 overflow-hidden"
-=======
-          className="rounded-2xl overflow-hidden"
->>>>>>> 88d75d44
+
         >
           <div className="p-6 md:p-8 lg:p-10">
             {title && (
