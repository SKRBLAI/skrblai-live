--- conflicted
+++ resolved
@@ -11,11 +11,7 @@
 import { getAgentImagePath } from '../../utils/agentUtils';
 import { FEATURE_FLAGS } from '@/lib/config/featureFlags';
 import { getAgentImagePaths } from '@/lib/agents/assets';
-<<<<<<< HEAD
 import AgentImage from '../ui/AgentImage';
-=======
-import AgentImage from '../shared/AgentImage';
->>>>>>> 91f9c42a
 
 // Generate dynamic activity data for competitive edge
 const generateLiveActivity = () => ({
@@ -271,22 +267,13 @@
                   <div className="aspect-[3/4] relative w-full mt-12 flex-1">
                     <div className="relative w-full h-full">
                       <AgentImage
-<<<<<<< HEAD
+
                         slug={agent.imageSlug || agent.id}
                         alt={agent.name}
                         fill
                         className="object-cover rounded-lg"
                         priority
-=======
-                        agentId={agent.id}
-                        agentName={agent.name}
-                        fill
-                        className="object-cover rounded-lg"
-                        priority
-                        fallbackContent={
-                          <span className="text-3xl font-bold">{agent.name?.[0] ?? "A"}</span>
-                        }
->>>>>>> 91f9c42a
+
                       />
                     </div>
                     
