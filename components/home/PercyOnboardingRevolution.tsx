--- conflicted
+++ resolved
@@ -1489,10 +1489,7 @@
       }}
     />
 
-<<<<<<< HEAD
-=======
-master
->>>>>>> bc1f1011
+
     </div>
   );
 }