--- conflicted
+++ resolved
@@ -23,7 +23,6 @@
     urgencyMessage?: string;
   };
   onEngagement?: (action: string, data?: any) => void;
-  variant?: 'percy' | 'skillsmith';
   agentId?: string;
   agentRoute?: string;
 }
@@ -48,7 +47,6 @@
   recommendationType = 'business',
   customCopy,
   onEngagement,
-  variant = 'percy',
   agentId,
   agentRoute
 }: PercySuggestionProps) {
@@ -58,13 +56,6 @@
   const [isAnalyzing, setIsAnalyzing] = useState(false);
   const [showAuthPrompt, setShowAuthPrompt] = useState(false);
   const [showCelebration, setShowCelebration] = useState(false);
-
-  // Determine avatar and name based on variant
-  const avatarSrc = variant === 'skillsmith' 
-    ? "/images/agents/skillsmith-skrblai.webp"
-    : "/images/agents-percy-nobg-skrblai.webp";
-  
-  const agentName = variant === 'skillsmith' ? "SkillSmith" : "Percy";
 
   // NEW: Variant-specific configuration
   const avatarSrc = variant === 'skillsmith'
@@ -263,11 +254,7 @@
             <div className="flex items-start gap-4">
               <Image
                 src={avatarSrc}
-<<<<<<< HEAD
-                alt={`${agentName} AI Agent`}
-=======
                 alt={`${agentName} the AI Assistant`}
->>>>>>> 95d51fee
                 width={60}
                 height={60}
                 className="rounded-full border-2 border-cyan-400/50"
@@ -281,11 +268,7 @@
                   transition={{ delay: 0.3 }}
                 >
                   <div className="w-2 h-2 bg-green-400 rounded-full animate-pulse"></div>
-<<<<<<< HEAD
-                  <span className="text-green-400 font-bold text-sm">{agentName.toUpperCase()} AI ANALYZING...</span>
-=======
                   <span className="text-green-400 font-bold text-sm">{agentTitle}</span>
->>>>>>> 95d51fee
                 </motion.div>
                 <h2 className="text-2xl font-bold text-white mb-2">
                   {customCopy?.title || `${featureName} Intelligence Report`}
